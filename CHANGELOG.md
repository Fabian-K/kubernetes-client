### CHANGELOG

#### 4.2-SNAPSHOT

  Bugs
    
    * Fix #1297: wrong result produced when exec in used and params contains '&'. Url string not encoded properly.
<<<<<<< HEAD
    * Fix #1473: Use correct plural form in OpenshiftRole
=======
    * Fix #1480: The kubernetes-client is not optionally depending on bouncycastle.
>>>>>>> a4f41d0e
  
  Improvements
    * Fix #1455: Use SubjectAccessReview and LocalSubjectAccessReview in kubernetes client using subjectAccessReviewAuth()
  
  Dependency Upgrade
  

  New Feature
    * First Draft of Custom Resource Improvements (#1472)


#### 4.1-SNAPSHOT

  Bugs
    * Fix #1387: ValidatingWebhookConfigurationOperationsImpl should be a NonNamespaceOperation
    * Fix #1429: Fixes JsonMappingException: No resource type found for:v1#List when reading a Kubernetes List YAML
    * Fix #760: Api get pod from yaml issue
    * Fix #807: Loading a deployment from server with a config file throws exception
   
  Improvements

    * Fix #1425: Preserve labels and fields when using CRD's withResourceVersion()
    * Service DSL now includes methods for port forwarding
    * Introduce file and dir read / copy from pods
  
  Dependency Upgrade
  
    * Upgrade Sundrio to 0.17.2
    * Upgrade to Bean Validation 2.0

  New Feature

#### 4.1.3

  Bugs
   
   * Fix #1008: Use a reasonable buffer size for exec stdin
   * Fix #1005: Loading a template from file and processing it locally by passing parameters map is broken
  
  Improvements
  
    * Fix #1362: store exceptions thrown in port forwarder websocket
    * Generate Jandex index file for faster lookup performance
    * Fix #1361: Relax restrictions on environment variable names
    * Refactor: Use lambdas wherever possible across project
    * Fix #1371: Add an example for Job Controller
  
  Dependency Upgrade
    * Bump Snakeyaml to version 1.24
  
  New Feature
    * Feature 213: Added require( ) method to Resource object class.
    * Fix #1064: Make Deployments rollable
    
#### 4.1.2
  Bugs

    * Fix #1271: Issue deploying ReplicaSet to extensions/v1beta1
    
    * Fix #1152: Renamed Kubernetes RBAC resources to use non-prefixed names and renamed Openshift RBAC resources to prefix with Openshift

    * Fix #1218: CustomResourceDefinitions: cascading() causes NoSuchMethodError
    
    * Fix #1309: Can't get VersionInfo correctly
    
    * Fix #1332: Unable to use ExecCredentials
 
    * Fix #1351: NPE IpAddressMatcherTest

  Improvements
    
    * Updated compatability matrix after model upgrade in README.md 

    * Fix #1306: Support `KUBECONFIG` env var with multiple paths

    * Classes implementing KubernetesResourceList has now generic type set.
 
    * Fix #1348: support `v1beta1` version for `ExecCredentials`

    * Fix #1326: Make CustomResource @Buildable

    * Fix #1354: suppress log warnings that `CustomResourceDefinition`s are still in beta

  Dependency Upgrade
    
    * Updated jackson to 2.9.8

    * Upgrade okhttp to 3.12.0

  New Feature
    
    * Fix #1286: Pod Preset Support

    * Fix #1339: oAuth token rotation support

    * Fix #1314: Support for EC Private Keys

  Misc

    * Appended some files to licence check exclusion list.

#### 4.1.1

  Bugs
  
    * Fix #1239: Fix one case of OkHttp connection leaks
    
    * Fix #1266: Not setting optional Impersonate-Group results in NPE in ImpersonatorInterceptor
    
    * Fix #1238: Renamed files with invalid Windows characters
    
    * Fix #1260: Added Windows support in ConfigTest.honorClientAuthenticatorCommands
    
    * Fix #579: Add Timestampable interface to PodOperationsImpl/BuildOperationsImpl and set timestamps parameter
    
    * Fix #1273: customResources can't be used with Cluster scoped CRDs
    
    * Fix #1228: Closed InputStream in OperationSupport's handleResponse to avoid leak

    * Fix #1280: Fix ExecCredential deserialization in kubeconfig auth

  Improvements
  
    * Fix #1226 : Extend and move integrations tests
    
    * Fix #989  : Add support for waitForCondition
    
    * Fix #1293 : OpenShiftOAuthInterceptor.authorize() should only throw IOException

  Dependency Upgrade
  
    * Fix #1223: jackson-dataformat-yaml dependency (2.7.7) ageing
    
    * Fix #1262: Upgrade maven-surefire-plugin to 3.0.0-M1
    
    * Fix #1272: Upgrade Awaitility to version 3.1.3
    
    * Fix #1235: Upgrade kubernetes-model to latest kubernetes/Openshift versions


  New Feature
    * Fix #1142: Pagination Support
    
    * Fix #1234: VolumeNodeAffinity support
    
    * Fix #1244: Pod Priority Support
    
    * Fix #1186: Added Support for creating HPA based on custom metrics

#### 4.0.7
  Bugs
  
    * Fix #1214 : Watch resource versions not correctly tracked resulting in 410 errors on reconnect

  Improvements
  
    * Fix #1179 : Impersonate-Extra keys may be specified multiple times
    * Fix #1182 : Fixes flaky integration tests.
    * Fix #1200 : Support client authenticator commands like `aws-iam-authenticator`.
    * Fix #1201 : Fix problems with swallowed InterruptedExceptions 
    * Chore #1168 : Upgrade to Java 8
    * fix #1197 : Broken withName() method  for CustomResourceDefinition.

  Dependency Upgrade

  New Feature

#### 4.0.4
  Bugs

    * Fix #1180 : DeploymentExamples requires the definition of a selector with match labels

    * Fix #1099 : CustomResourceDefinitions: withResourceVersion() causes NoSuchMethodError

    * Fix #1156 : Watcher does not have correct authentication information in Openshift environment.
    
    * Fix #1125 : ConfigMap labels are ignored when using mock KubernetesServer

    * Fix #1144 : Get Request with OpenShift Mock Server Not Working

    * Fix #1147 : Cluster context was being ignored when loading the Config from a kubeconfig file
    
    * Fix #1162 : Deletion of DeploymentConfig now does not fail randomly because of issues related to owner references of the ReplicationController
    
    * Fix #1165 : Null parameter values when processing a template are now handled properly

    * Fix #1173 : Send response to Callback for exec commands that have no textual feedback

    * Fix #1172 : Use v1beta1 for CronJob

    * Fix #1158: Add support for label selectors in the mock server

  Improvements
  
    * Added Kubernetes/Openshift examples for client.getVersion()
    * Fix #1126 : Add new option `kubernetes.disable.hostname.verification` / `KUBERNETES_DISABLE_HOSTNAME_VERIFICATION` to disable hostname verification
    * Fix #1178 : Impersonate-Group may be specified multiple times

  Dependency Upgrade

    * Fix #924 : Include kubernetes-model in client BOM with dependencies.

  New Feature
  
    * Fix #1066 : Add support for Kubernetes RBAC Role and Role Binding
    * Fix #1150: Add support for Kubernetes RBAC Cluster Role and Cluster Role Binding
    * Fix #770: Added Support for CronJob
    * Fix #1140: Provide User Utilities
    * Fix #1139 : Make it easy to get the URL of a service.

#### 4.0.0
  Bugs
  
    * Fix #1098 : Unable to create LimitRange from yaml
    * Fix #1089 : Query parameters are not correctly processed if set in `masterUrl`
    * Fix #1112 : Append multiple query param in masterUrl
    * Fix #1085 : Impersonate parameters are not configurable for DefaultOpenShiftClient
    * Fix #1106 : Fix typo in crud mode in mockserver

  New Feature
  
    * Fix #1020 : Support for Kubernetes/Openshift v1.9/v3.9 respectively    

  Improvements
  
    * Fix #1119 : Regression Test are more stable and takes less time to execute

  Dependency Upgrade
  
    * Kubernetes Model upgraded to 3.0.0 with support for Kubernetes/Openshift v1.9/v3.9 respectively
      Features and Fixes Available
       * Resources according to Kubernetes/Openshift v1.9/v3.9
       * Add support for RBAC Role, Role Binding and Netnamespace in Model
       * KubernetesDeserializer shouldn't pickup mappings from incompatible providers
       * Add all packages in KubernetesDeserializer

  Major Movements and Changes
  
    * SecurityContextConstraints has been moved to OpenShift client from Kubernetes Client
    * Job dsl is in both `batch` and `extensions`(Extensions is deprecated)
    * DaemonSet dsl is in both `apps` and `extensions`(Extensions is deprecated)
    * Deployment dsl is in both `apps` and `extensions`(Extensions is deprecated)
    * ReplicaSet dsl is in both `apps` and `extensions`(Extensions is deprecated)
    * NetworkPolicy dsl is in both `network` and `extensiosn`(Extensions is deprecated)
    * Storage Class moved from `client base DSL` to `storage` DSL
    * PodSecurityPolicies moved from `client base DSL` and `extensions` to only `extensions`
    * ThirdPartyResource has been removed.

#### 3.2.0
  Bugs
   * Fix #1083 : Mock Kubernetes server only handles core and extensions API groups
   * Fix #1087 : Mock server can't list custom resources
   * Fix #1055 : Unable to log in to cluster when using username and password

  New Feature
   * Support `error` websocket channel - https://github.com/fabric8io/kubernetes-client/pull/1045

  Improvements
   * Do not repeatedly create Config instance in exec - https://github.com/fabric8io/kubernetes-client/pull/1081
   * Determine kubernetes service host and port from environment if available - https://github.com/fabric8io/kubernetes-client/pull/1086
   * Upgraded Kuberneted Model version to 2.1.1
     Features and Fixes Available
      * KubernetesDeserializer can now lookup for resource mappings via ServiceLoader - https://github.com/fabric8io/kubernetes-model/pull/307
      * Add new package to OSGi exports - https://github.com/fabric8io/kubernetes-model/pull/310
      * Add additional types that are needed to support extensions - https://github.com/fabric8io/kubernetes-model/pull/305

#### 3.1.12
  Bugs
   * Fix #1070 : Error parsing openshift json template with the latest version

  New Feature
   * Fix #1048 : Add support for the k8s/openshift version

  Improvements
   * Fixes premature call to watcher onClose

#### 3.1.11
  Bugs
   * Fix #1013 : Kubernetes connection is not getting closed.
   * Fix #1004 : Multiple document handling breaks if "---" found anywhere in the document
   * Fix #1035 : RejectedExecutionException in WatchHTTPManager
   * Impersonation parameters not set in withRequestConfig - https://github.com/fabric8io/kubernetes-client/pull/1037

  Improvements
   * NO_PROXY setting now supports IP ranges so you can specify whole subnet to be excluded from proxy traffic eg. 192.168.0.1/8

#### 3.1.10
  Bugs

  New Feature
   * Added support for StorageClass - https://github.com/fabric8io/kubernetes-client/pull/978
   * Added support for PodSecurityPolicy - https://github.com/fabric8io/kubernetes-client/pull/992
   * The client now warns when using Kubernetes alpha or beta resources - https://github.com/fabric8io/kubernetes-client/pull/1010
   * A Config can now be built from `Config.fromKubeconfig(kubeconfigFileContents)`: https://github.com/fabric8io/kubernetes-client/pull/1029

  Improvements
   * Fixed issue of SecurityContextConstraints not working - https://github.com/fabric8io/kubernetes-client/pull/982
	Note :- This got fixed by fixing model - https://github.com/fabric8io/kubernetes-model/pull/274
  Dependencies Upgrade<|MERGE_RESOLUTION|>--- conflicted
+++ resolved
@@ -5,11 +5,8 @@
   Bugs
     
     * Fix #1297: wrong result produced when exec in used and params contains '&'. Url string not encoded properly.
-<<<<<<< HEAD
     * Fix #1473: Use correct plural form in OpenshiftRole
-=======
     * Fix #1480: The kubernetes-client is not optionally depending on bouncycastle.
->>>>>>> a4f41d0e
   
   Improvements
     * Fix #1455: Use SubjectAccessReview and LocalSubjectAccessReview in kubernetes client using subjectAccessReviewAuth()
