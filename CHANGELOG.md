## CHANGELOG

### 5.0-SNAPSHOT

#### Bugs
<<<<<<< HEAD
* Fix #2592: ConcurrentModificationException in CRUD KubernetesMockServer
* Fix #2519: Generated schemas contains a valid meta-schema URI reference (`http://json-schema.org/draft-05/schema#`)
* Fix #2631: Handle null values when getting current context on OIDC interceptors
* Fix #2510 : Yaml containing aliases rejected due to FasterXML bug
=======
* Fix #2510 : Yaml containing aliases rejected due to FasterXML bug
* Fix #2656: Binding operations can be instantiated
>>>>>>> 42d4ae39

#### Improvements

#### Dependency Upgrade

#### New Features

### 5.0.0-alpha-3 (2020-12-10)

#### Bugs
* Fix #2519: Generated schemas contains a valid meta-schema URI reference (`http://json-schema.org/draft-05/schema#`)
* Fix #2628: add `isFinalizerValid` to encapsulate validation logic
* Fix #2631: Handle null values when getting current context on OIDC interceptors
* Fix #2610: Remove deprecated module kubernetes-model-generator/model-generator-app

#### Improvements
* Fix #2628: Add `isFinalizerValid` method on `HasMetadata` to encapsulate validation logic
* Fix #2640: Edit method accepts Visitors

#### Dependency Upgrade
* Fix #2636: Upgrade sundrio.version to 0.23.0

### 5.0.0-alpha-2 (2020-11-24)

#### Improvements
* Fix #2614: Watcher.onClose has dedicated WatcherException as parameter.

### 5.0.0-alpha-1 (2020-11-18)

#### Bugs
* Fix #2596: Add buildable references for Container, Port and Volume

#### Improvements
* Fix #2571: Eliminated the use of Doneables and simplified the internal DSL implementation.
* Fix #2607: add isMarkedForDeletion and finalizer-related default methods to HasMetadata (@metacosm)
* Fix #2605: Provide a `customResources` alternative that simply accepts the resource type as an argument.

#### New Features
* Fix #2556: Chaos Mesh model based on Chaos Mesh v1.0.1

### 4.13.0 (2020-11-10)

#### Bugs
* Fix #2517: Replace does not work in CRUD mockwebserver
* Fix #2537: Checking for Readiness of DeploymentConfig
* Fix #2300: Remove job extensions/v1beta1 from backward compatibiliy interceptor
* Fix #2514: SharedIndexInformer watches only pods of its own namespace when run in the cluster


#### Improvements
* Fix #2507: Add a test for creating a Job with generateName
* Fix #2509: Reversed order + Add Kubernetes 1.16.0 + OpenShift 4.5.14 to Compatibility matrix
* Add cache in github actions for integration tests

#### Dependency Upgrade
* Fix #2513: Update Kubernetes Model to v1.19.1

#### New Features
* Fix #2531: Allow setting the maximum concurrent requests via system property / environment variable
* Fix #2534: Tekton model based on Tekton Pipeline 0.17.0
* Fix #2574: Add support for Condition type

_**Note**_: Breaking changes in the API
* Tekton Pipeline v1beta1 *sidecars* field from a task step is now a list of `io.fabric8.tekton.pipeline.v1beta1.Sidecar` instead of a list of `io.fabric8.tekton.pipeline.v1beta1.Step`

* `NetworkPolicy` moved to `io.fabric8.kubernetes.api.model.networking.v1.NetworkPolicy` from
  `io.fabric8.kubernetes.api.model.networking.NetworkPolicy`
* Fix #2557: add missing `OpenShiftReadiness.isReadinessApplicable`

### 4.12.0 (2020-10-02)

#### Bugs
* Fix #2442: Wrong resource kind in `ProjectRequestHandler` causes ClassCastException when handling Project resources.
* Fix #2467: OpenShiftClient cannot replace existing resource with API version =! v1
* Fix #2458: Creating new instance of the DefaultKubernetesClient is hanging
* Fix #2474: Config.fromKubeconfig throws NullPointerException
* Fix #2399: Cannot change the type of the Service from ClusterIP to ExternalName
* Fix #2479: KuberentesDeserializer works on OSGi runtime environments
* Fix #2488: Unable to derive module descriptors for kubernetes-model jars

#### Improvements
* Enable user to select custom address and port for KubernetesMockServer
* Fix #2473: Removed unused ValidationMessages.properties
* Fix #2408: Add documentation for Pod log options
* Fix #2141: Decouple OpenShift Model from Kubernetes Client
* Fix #2452: Make Readiness.isReady publicly available from a wrapper method in KubernetesResourceUtil

#### Dependency Upgrade
* Bump Knative Serving to v0.17.2 & Knative Eventing to v0.17.3 

#### New Features
* Fix #2340: Adding support for Knative Eventing Contrib 
* Fix #2111: Support automatic refreshing for expired OIDC tokens
* Fix #2146: Add Support for specifying CustomResourceDefinitionContext while initializing KubernetesServer
* Fix #2314: Fetch logs should wait for the job's associated pod to be ready
* Fix #2043: Support for Tekton Triggers
* Fix #2460: Querying for an event based on InvolvedObject fields

_**Note**_ Minor breaking changes:
* PR #2424 (#2414) slightly changes the API by adding the new `WatchAndWaitable` "combiner" interface.
  Most projects shouldn't require any additional changes.

### 4.11.1 (2020-09-02)

#### Bugs
* Fix #2445: ConfigMap and other resources are replaced

### 4.11.0 (2020-08-26)
#### Bugs
* Fix #2373: Unable to create a Template on OCP3
* Fix #2308: Fix kubernetes client `Config` loading KUBECONFIG with external authentication command
* Fix #2316: Cannot load resource from stream without apiVersion
* Fix #2354: Fix NullPointerException in ResourceCompare when no resource is returned from fromServer.get()
* Fix #2389: KubernetesServer does not use value from https in crud mode
* Fix #2306: Make KubernetesServer CRUD mode work with informers
* Fix #2418: CertificateSigningRequest doesn't implement Namespaced
* Fix #2265: InAnyNamespace uses invalid api endpoint for SelfSubjectAccessReviews
* Fix #2404: Readiness.isReady doesn't handle extensions/v1beta1 Deployment
* Fix #2389: KubernetesServer JUnit rule ignores value of https when using crud mode

#### Improvements
* Fix #2331: Fixed documentation for namespaced informer for all custom types implementing `Namespaced` interface
* Fix #2406: Add documentation for serializing resources to YAML
* Fix #2414: Allow withResourceVersion() to be followed by waitUntilCondition(), enabling recovery from HTTP 410 GONE errors.

#### Dependency Upgrade
* Fix #2360: bump mockito-core from 3.4.0 to 3.4.2
* Fix #2355: bump jandex from 2.1.3.Final to 2.2.0.Final 
* Fix #2353: chore: bump workflow action-setup versions + kubernetes to 1.18.6
* Fix #2292: Update createOrReplace to do replace when create fails with conflict
* Fix: Bump SnakeYaml to version 1.26 (as required for OSGi bundle for jackson-dataformat-yaml)
* Fix #2401: bump maven-resources-plugin from 3.1.0 to 3.2.0
* Fix #2405: bump mockito-core from 3.4.4 to 3.5.0

#### New Features
* CSI Volume Snapshot extension
* Fix #2311: Add Support for creating bootstrap project template
* Fix #2287: Add support for V1 and V1Beta1 CustomResourceDefinition
* Fix #2319: Create Config without using auto-configure functionality or setting env variables
* Fix #2284: Supports create and run a particular image in a pod operation using client
* Fix #2321: Add Support for new resources in OpenShift Model

_**Note**_: Some classes have been moved to other packages:
- CustomResourceDefinition has been moved to `io.fabric8.kubernetes.api.model.apiextensions.v1` and `io.fabric8.kubernetes.api.model.apiextensions.v1beta1`
- SubjectAccessReview, SelfSubjectAccessReview, LocalSubjectAccessReview and SelfSubjectRulesReview have been moved to `io.fabric8.kubernetes.api.model.authorization.v1` and `io.fabric8.kubernetes.api.model.authorization.v1beta1`
- `io.fabric8.tekton.pipeline.v1beta1.WorkspacePipelineDeclaration` is now `io.fabric8.tekton.pipeline.v1beta1.PipelineWorkspaceDeclaration`

### 4.10.3 (2020-07-14)
#### Bugs
* Fix #2285: Raw CustomResource API createOrReplace does not propagate exceptions from create
* Fix Raw CustomResource API path generation to not having trailing slash
* Fix #2131: Failing to parse CustomResourceDefinition with OpenAPIV3Schema using JSONSchemaPropOr\* fields
* Fix #2297: Resuscitate ProjectRequestHandler in openshift-client
* Fix #2328: Failure in deserialization while watching events
* Fix #2299: Improve error handling of RejectedExecutionException from ExecutorService
* Fix KubernetesAttributesExctractor to extract metadata from unregistered custom resources, such when using Raw CustomResource API 
* Fix #2296: No adapter available for type:interface io.fabric8.kubernetes.client.dsl.V1APIGroupDSL
* Fix #2269: Setting a grace period when deleting resource using `withPropagationPolicy()`
* Fix #2342: watchLogs for deployment is broken
* Fix #2309: Move HasMetadataComparator to exported package

#### Improvements
* Fix #2233: client.service().getUrl(..) should be able to fetch URL for ClusterIP based services
* Fix #2278: Added type parameters for KubernetesList in KubernetesClient + test verifying waitUntilCondition **always** retrieves resource from server
* Fix #2336: Test and fix for the wrong "Kind" declared on KubernetesListHandle
* Fix #2320: Added JUnit5 extension for mocking KubernetesClient in tests using @EnableKubernetesMockClient
* Fix #2332: Added PodExecOptions model
* Improve error handling on stream closing errors in S2I binary builds(#2032)
* Fix #2288: Adds configurable serializers and deserializers to json schema codegen

#### Dependency Upgrade
* Fix #2333: bump bouncycastle.version from 1.65 to 1.66
* Fix #2262: bump maven-shade-plugin from 3.2.3 to 3.2.4
* Fix #2261: bump exec-maven-plugin from 1.6.0 to 3.0.0
* Fix #2345: bump mockito-core from 3.3.3 to 3.4.0
* Fix #2260: bump tektoncd pipeline to v0.12.1

#### New Features
* Fix #1868: Add Support for rolling update
* Fix #2266: Support for APIServices in Kubernetes Client
* Fix #2215: `io.fabric8.kubernetes.client.Config` should expose all and the current context defined in kubeconfig

### 4.10.2 (2020-06-02)
#### Bugs
* Fix #2251: Modify KubernetesDeserializer for handling classes with same name but different apiVersions 
* Fix #2205: Event model classes from core v1 have been lost
* Fix #2226: SharedIndexInformer for non-namespaced resources not working
* Fix #2201: Uberjar doesn't contain model classes anymore
* Fix #2066: Uber Jar includes merged service entry for multiple implementations of the same interface
* Fix #2195: Annotation processors and build time dependencies transitive
* Fix #1760: The bundle version of kubernetes-client is missing ServiceLoader files
* Fix #2218: Uberjar: Package rewrite issues in `META-INF/services`
* Fix #2212: JDK8 always uses http/1.1 protocol (Prevent OkHttp from wrongly enabling http/2)

#### Improvements
* Fix #2199: KubernetesClient#customResources now accepts CustomResourceDefinitionContext
* Adds basic support for Pod Eviction API

#### Dependency Upgrade

#### New Features
* Added DSL support for `admissionregistration.k8s.io/v1beta1` resources
* Add support for Namespaced SharedInformers, fixed probelms with OperationContext argument
* Fix #1821: ListOptions now supported when watching a Kubernetes Resource

_**Note**_:
- Some classes have been renamed:
   - `io.fabric8.tekton.pipeline.v1beta1.WorkspacePipelineDeclaration` is now `io.fabric8.tekton.pipeline.v1beta1.PipelineWorkspaceDeclaration`
- Breaking changes in `KubernetesClient` `customResource()` typed API:
  - We've introduced a major breaking change in customResource(...) typed API. We have introduced a new interface `io.fabric8.kubernetes.api.model.Namespaced` which needs to
    be added to your Custom Types using typed API. For example, for a custom resource named `Animals` which is a [Namespaced](https://kubernetes.io/docs/concepts/overview/working-with-objects/namespaces/) resource; It should be declared like this:
    ```
    public class Animals extends CustomResource implements Namespaced { ... }
    ```
    You can also checkout an example in our test suite for this: [PodSet.java](https://github.com/fabric8io/kubernetes-client/blob/master/kubernetes-tests/src/test/java/io/fabric8/kubernetes/client/mock/crd/PodSet.java#L22)

### 4.10.1 (2020-05-06)
#### Bugs
* Fix #2189: Change package names of Resource Operation classes in order to avoid duplicates Operation classes

#### Improvements

#### Dependency Upgrade

#### New Features
* Fix #2165: Support for setting ListOptions while listing objects

### 4.10.0 (2020-05-04)
#### Bugs
* Feature #1456: Added Watch support on MockServer in Crud mode
* Fix #2163: fix kubernetes-client not support cert chain
* Fix #2144: CRD's schema Default fields do not handle boolean and are prefixed with Raw keyword
* KubernetesAttributeExtractor: handle possible /status subpath due to using status subresource on crd
* Fix #2124: Raw Watch on CustomResource does not work if name specified

#### Improvements
* Fix #2174: Change log level to warn for multiple `kubeconfig` warning
* Fix #2088: Support networking.k8s.io/v1beta1 alongside extensions/v1beta1
* Fix #2107: Set PropagationPolicy to Background by default
  (_Note: Deletion option `cascading(..)` has been marked as deprecated_)

#### Dependency Upgrade
* Updated Kubernetes Model to v1.18.0
* Fix #2145: Updated OkHttp to v3.12.11

#### New Features
* Fix #2115: Keep tekton v1alpha1 api
* Fix #2002: DSL Support for PodTemplate 
* Fix #2015: Add Support for v1, v2beta1, and v2beta2 apiVersions in case of HorizontalPodAutoscaler

### 4.9.2 (2020-05-19)
#### Bugs
* Fix #2212: JDK8 always uses http/1.1 protocol (Prevent OkHttp from wrongly enabling http/2)

#### Improvements

#### Dependency Upgrade

#### New Features

### 4.9.1 (2020-04-17)
#### Bugs
* Fix #2071: Fixed pvc example issue #2071
* Fix #1109: something drops '-' from Singular/Plural forms of CustomResources
* Fix #1586: Replace of Job should add extra selector property to the resource
* Fix #2034: Quantity.equals mishandles fractions
* Fix #2009: Regression `withoutLabel()` stopped to work
* Fix #2057: Fix jar and osgi bundle generation for extensions
* Fix #2075: KubernetesDeserializer registration for CustomResources
* Fix #2078: watchLog for Deployment and StatefulSet
* Fix #2046: OpenshiftClient getVersion returns null for Openshift ContainerPlatform v4
* Fix #2117: Knative Service.status is always null

#### Improvements
* Fix #1987: Added an example for Task and TaskRun with updated model
* Fix #2019: Added CustomResourceCrudTest
* Fix #2054: JobExample doesn't work
* Fix #2082:  Added filter node metrics via labels
* Generated List classes for Knative implement proper KubernetesResourceList interface
* Modify the dependency management of the generator of kubernetes-model to golang module

#### Dependency Upgrade
* Updated Knative model to v0.13.0
* Updated Tekton Model to v0.11.0

#### New Features

### 4.9.0 (2020-03-12)
#### Bugs

* Fix #2047: Readiness#isReady is unreliable for StatefulSet
* Fix #1247: URL parameters are not escaped.
* Fix #1961: Two SharedInformer issues related to kube-apiserver unavailable and relisting
* Fix #2023: Class RawCustomResourceOperationsImpl can't handle HTTP responses with empty body coming from the k8s 
cluster (Jackson deserialization error was throwed). This kind of response can be returned after executing operations 
like the delete of a custom resource.
* Fix #2017: Incorrect plural form for Endpoints kind
* Fix #2053: Fixed parsing of exponential values. Added multiplication to the amount during parsing exponential values.
* Fix #2058: NullPointerException with upload() websocket failures

#### Improvements

* Fix #2012: osgi: Allow the ManagedKubernetesClient to consume an available OAuthTokenProvider

#### Dependency Upgrade
* Updated Knative model to v0.12.0
* Updated Commons-Compress to v1.20 to avoid https://cve.mitre.org/cgi-bin/cvename.cgi?name=CVE-2019-12402

#### New Features
* Fix #1820: Override Createable.create(T) to avoid generic array creation

### 4.8.0 (14-02-2020)
#### Bugs
* Fix #1847: Remove resource-\*.vm files from \*-client.jar
* Fix #959: Support for double braced `${{ }}` template placeholders
* Fix #1964: Refactor Duration
* Fix #703: Fix NullPointerException in Config.tryKubeConfig
* Fix #2000: Unable to create jobs in OSGi environments

#### Improvements
* Fix #1874: Added unit tests verifying windows line-ends (CRLF) work
* Fix #1177: Added support for OpenID Connect token in kubeconfig

#### Dependency Upgrade
* Update Jackson Bom to 2.10.2
* Fix #1968: Support for PodSecurityPolicies in Kubernetes 1.17

#### New Features
* Fix #1948: LeaderElection Implementation (Lock Implementations: ConfigMap & Lease)


### 4.7.1 (24-01-2020)
#### Bugs
* Fix #1937: `Quantity.getAmountInBytes()` should be able to handle negative exponents
* Fix #1805: Unable to create Template on OCP4

#### Improvements
* Fix #1894: SharedInformer Improvements
* Fix #1963: Use Serialization not a default ObjectMapper in Watch
* Fix #1957: Build Failing on CI due to Central repository moving to HTTPS

#### Dependency Upgrade
* Fix #1962: chore(deps): bump karaf.version from 4.2.7 to 4.2.8
* Fix #1960: chore(deps): bump junit-bom from 5.5.2 to 5.6.0
* Fix #1939: chore(deps): bump sundrio.version from 0.20.0 to 0.21.0

#### New Features
* Fix #1917: Allow user to add custom Headers to client

### 4.7.0 (08-01-2020)
#### Bugs
* Fix #1850: Add option to disable timestamps in build logs on Openshift
* Fix #1902: Fix the usage of reflection, so that `getMetadata` is detected properly
* Fix #1925: Client should always read services from server during replace
* Fix #1486: Creating CRDs with schema validation is broken
* Fix #1707: HorizontalPodAutoscalerSpecBuilder found no metric method
* Fix #885: Quantity doesn't honour the unit
* Fix #1895: Parsing different quantity formats

#### Improvements
* Fix #1880: Remove use of reapers manually doing cascade deletion of resources, leave it upto Kubernetes APIServer
* Test coverage for ServiceCatalog
* Fix #1772: Add Javadocs for KubernetesClient class

#### Dependency Upgrade
* Fix #1889: update tekton from v0.7.0 to v0.9.0
* Fix #1872: Support for kubernetes 1.17

#### New Features
* Fix #417: Support Subresources
* Fix #1548: Allow user to update the status on CustomResources
* Fix #1282: Add Support for fetching Kubernetes metrics
* Fix #1917 Allow user to add custom headers to client

### 4.6.4 (20-11-2019)
#### Bugs
* Fix #1866: fix disabled Integration tests
* Fix #1859 - Pass caller's propagation-policy/cascade options to the underlying replicaset when deleting a deployment

#### Improvements
* Fix #1832: chore: refactor poms and update some dependencies
* SelfSubjectRulesReview test coverage

#### Dependency Upgrade
* Fix #1869: chore(deps): bump maven.surefire.plugin.version from 3.0.0-M3 to 3.0.0-M4
* Fix #1864: chore(deps): bump jackson-bom from 2.10.0 to 2.10.1

#### New Features
* Fix #1041: Support cascading delete on custom resources
* Fix #1765 Ability to upload files to a pod

### 4.6.3 (09-11-2019)
#### Bugs
* Fix #1838: Use the correct apiGroup for Knative in KnativeResourceMappingProvider
* Fix #1856: Prevent NPE loop when deleting locally loaded scaleable resource (e.g. statefulset).
* Fix #1853: Revert #1800 due to the concern pointed out [here](https://github.com/fabric8io/kubernetes-client/pull/1800#issuecomment-549561724)

#### Improvements

#### Dependency Upgrade
* chore(deps): bump maven-jar-plugin from 3.1.2 to 3.2.0
* chore(deps): bump maven-source-plugin from 3.1.0 to 3.2.0
* chore(deps): bump jackson-bom from 2.9.10 to 2.10.0

#### New Feature
* Fix #1188: Support for logs for Jobs

### 4.6.2 (01-11-2019)
#### Bugs
* Fix #1833: Respect the termination grace period from the Kubernetes resource by default
* Fix #1827: Fix `withGracePeriod` and `withPropagationPolicy` return type to safely chain further DSL methods and default GracePeriod to 30s
* Fix #1828: VersionInfo date parsing of year
* Fix #1844: KubernetesDeserializer can now handle ArrayNode.
* Fix #1853: Reverts changes introduced by #1800

#### Improvements
* Cleanup log4j dependency from project

#### Dependency Upgrade

#### New Feature
* Fix #1816: Support for Binding in k8-client dsl

### 4.6.1 (15-10-2019)
#### Bugs
* Fix #1796: Check if BouncyCastle provider is set
* Fix #1724: createOrReplace function does not work properly for Custom defined resources
* Fix #1775: KubernetesList.list().delete(resources) orphanDependents semantics change between 4.1.3 and 4.5.2
* Fix #1803: Missing "/" in request url while using customresource client
* Fix #1789: Create or replace on operation seems broken
* Fix #1782: Informer Deadlock; Fix lock typo in SharedProcessor
* Fix #1607: WaitUntilReady for lists

#### Improvements
* Fix #1797: Utils.waitUntilReady should record the stack trace of the caller before rethrowing an exception
* Add support for filtering labels by EXISTS/NOT_EXISTS via the single argument versions of `.withLabel` and `.withoutLabel`
* Schedule reconnect in case of HTTP_GONE when watching; the rescheduled connect will start from beginning of history by not specifying resourceVersion
* Example added for PortForward.

#### Dependency Upgrade
* Updated Knative Serving to v0.9.90
* Update Tekton to v0.7.0

#### New Feature
* Add support for watch in RawCustomResourceOperations

### 4.6.0 (20-09-2019)
#### Bugs
* Fix #1767: Removed fixed override for Okhttp client's `pingInterval`
* Fix #1758: generation of resource handlers for OpenShift
* Fix #1626: Scaling StatefulSets with waiting seems to fail

#### Improvements

#### Dependency Upgrade
* Updated Kubernetes Model to Kubernetes v1.15.3

#### New Feature
* Fix #1380: Support for ControllerRevision
* Added Template Instance Support
* Fix #1384: Initial draft for SharedInformer support.

### 4.5.2 (14-09-2019)
#### Bugs
* Fix #1759: Portforwarding is broken

#### Improvements

#### Dependency Upgrade

#### New Feature


### 4.5.1 (11-09-2019)

#### Improvements
  * Removed Bean Validation integration

### 4.5.0 (10-09-2019)

#### Bugs
  * Fix #1745: Calling getInputStreamFromDataOrFile function with correct parameter order
  * Fix #1730: Fix failing build on jdk11
  * Fix #1634: Cascade delete can't be overriden
  * Fixed Knative model so that it recognizes Container and Volume types as Buildable.
  * Remove lexicographic resource version check in WatchHTTPManager

#### Improvements
  * Added in kubernetes-server-mock (CRUD) the withoutLabel filter and respective tests
  * Removed @Valid annotation from all model class fields (improves quarkus integration).

#### New Feature
  * Allow user to set a propagation policy on deletion


### 4.4.2 (23-08-2019)
#### Bugs
  * Fix #1706: admissionregistration resources are now parsed correctly
  * Fix #1722: Service port forward are now done in the correct namespace
  * Fixed deserialize of `IntOrString` with correct `Kind` instead of `null`

#### Improvements
  * Test coverage for HorizontalPodAutoscaler
  * Added example for PersistentVolumeClaim
  * Added test coverage for ResourceQuota

#### Dependency Upgrade
  * Fix #1331: Migrated from JUnit 4 to JUnit 5

#### New Feature
  * Service Catalog extension


### 4.4.1 (08-08-2019)
####  Bugs
  * Fix #1690: Endpoints is always pluralized
  * Fix #1684: Fixed URL resolution algorithm for OpenShift resources without API Group name

#### Improvements
  * Fix #1650: Introduced `kubernetes.disable.autoConfig` system property to disable auto configuration in Config
  * Fix #1661: Remove generic parameter from KubernetesResource
  * Improved OpenShiftOperation.wrap method performance
  * RawCustomResourceOperationsImpl#makeCall now closes the created Response object

#### Dependency Upgrade

#### New Feature

### 4.4.0 (05-08-2019)
#### Bugs
  * Fix #1592: Corrected type returned by Config.builder()
  * Fix #1565: CRD's Enums are prefixed with Raw keyword
  * Fixed user/password authentication bug in OpenShift 4
  * Fix #1667: Origin header for watch requests had a port of -1 when no port specified

#### Improvements
   * Test coverage for PersistentVolumeClaim
   * Fix #1589: Move HorizontalPodAutoscaler to autoscaling/v1
   * Fix #1553: Allow to explicitly set non-matching field selectors using `withoutField`
   * Cleaned up kubernetes-model pom.xml
   * Removed deprecated KubernetesKind enum

#### Dependency Upgrade

#### New Feature
  * Knative extension
  * Tekton extension
  * Increased OpenShift 4.x compatibility

### 4.3.1 (19-07-2019)
#### Bugs
  * Fix #1592: Corrected type returned by Config.builder()
  * Set cascade deletion to true in case of list operations
  * Fix #1617: Multiple CA certificates with non-unique Subject DN not loaded
  * Fix #1634: Make map backing KubernetesDeserializer thread-safe

#### Improvements
  * Test coverage for Namespace.
  * Example added for NamespaceQuota
  * Example added for Endpoints.
  * Test coverage for Endpoints.
  * Fix #1589: Move HorizontalPodAutoscaler to autoscaling/v1
  * Fix #1553: Allow to explicitly set non-matching field selectors using withoutField
  * assertNotNull replaced with assertTrue for boolean statements in unit tests
  * Test coverage for PodPreset
  * Added test coverage for PersistentVolume
  * Fix #1290: Added github stale bot.
  * Add type parameter to make CustomResourceList.getItems() return a typed List.

#### Dependency Upgrade
  * Upgrade Jackson to version 2.9.9

#### New Feature
  * Fixes #973: added support for service catalog client
  * Added support for SelfSubjectAccessReview
  * Added support for SelfSubjectRulesReview

### 4.3.0 (10-06-2019)
#### Bugs
  * Fix #1500: exec `redirectingInput` was not correctly setting the input pipe (since 4.2.0).
  * Fix #1507: remove unnecessary OutputStream copying a directory and return the directory object instead the file object when a directory is copied or read
  * Fix #758: Deleting Deployments with `.cascading(true)` creates a new Replica Set
  * Fix #1515: HasMetadataOperation.periodicWatchUntilReady is broken
  * Fix #1550: MutatingWebhookConfigurationOperationsImpl should be a NonNamespaceOperation
  
#### Improvements
  * Added example for raw custom resources.

#### Dependency Upgrade

#### New Feature
  * Fix #1523: Added createOrReplace() method to RawCustomResourceOperations dsl
  * Feature #1374 Add support for resizeChannel in ExecWebSocketListener

### 4.2.2 (17-04-2019)
#### Bugs
  * Fix #1297: wrong result produced when exec in used and params contains '&'. Url string not encoded properly.
  * Fix #1449: System.currentTimeMillis() replaced with System.nanoTime()
  * Fix #1495: avoid runtime dependency on Commons Collections

#### Improvements

#### Dependency Upgrade

#### New Feature

### 4.2.1 (15-04-2019)
#### Bugs
  * Fix #1297: wrong result produced when exec in used and params contains '&'. Url string not encoded properly.
  * Fix #1473: Use correct plural form in OpenshiftRole
  * Fix #1480: The kubernetes-client is not optionally depending on bouncycastle.
  * Fix #1490: Resource could not be loaded
  * Fix #1468: Taking labels into consideration when comparing resources for equality.

#### Improvements
  * Fix #1455: Use SubjectAccessReview and LocalSubjectAccessReview in kubernetes client using subjectAccessReviewAuth()

#### Dependency Upgrade

#### New Feature
  * First Draft of Custom Resource Improvements (#1472)

### 4.2.0 (29-03-2019)
#### Bugs
  * Fix #1387: ValidatingWebhookConfigurationOperationsImpl should be a NonNamespaceOperation
  * Fix #1429: Fixes JsonMappingException: No resource type found for:v1#List when reading a Kubernetes List YAML
  * Fix #760: Api get pod from yaml issue
  * Fix #807: Loading a deployment from server with a config file throws exception

#### Improvements
  * Fix #1425: Preserve labels and fields when using CRD's withResourceVersion()
  * Service DSL now includes methods for port forwarding
  * Introduce file and dir read / copy from pods

#### Dependency Upgrade
  * Upgrade Sundrio to 0.17.2
  * Upgrade to Bean Validation 2.0

#### New Feature

### 4.1.3 (02-03-2019)
#### Bugs
  * Fix nanosecond conversion using waitUntilReady
  * Fix #1008: Use a reasonable buffer size for exec stdin
  * Fix #1005: Loading a template from file and processing it locally by passing parameters map is broken

#### Improvements
  * Fix #1362: store exceptions thrown in port forwarder websocket
  * Generate Jandex index file for faster lookup performance
  * Fix #1361: Relax restrictions on environment variable names
  * Refactor: Use lambdas wherever possible across project
  * Fix #1371: Add an example for Job Controller

#### Dependency Upgrade
  * Bump Snakeyaml to version 1.24

#### New Feature
  * Feature 213: Added require( ) method to Resource object class.
  * Fix #1064: Make Deployments rollable

### 4.1.2
  Bugs

    * Fix #1271: Issue deploying ReplicaSet to extensions/v1beta1

    * Fix #1152: Renamed Kubernetes RBAC resources to use non-prefixed names and renamed Openshift RBAC resources to prefix with Openshift

    * Fix #1218: CustomResourceDefinitions: cascading() causes NoSuchMethodError

    * Fix #1309: Can't get VersionInfo correctly

    * Fix #1332: Unable to use ExecCredentials

    * Fix #1351: NPE IpAddressMatcherTest

  Improvements

    * Updated compatability matrix after model upgrade in README.md

    * Fix #1306: Support `KUBECONFIG` env var with multiple paths

    * Classes implementing KubernetesResourceList has now generic type set.

    * Fix #1348: support `v1beta1` version for `ExecCredentials`

    * Fix #1326: Make CustomResource @Buildable

    * Fix #1354: suppress log warnings that `CustomResourceDefinition`s are still in beta


  Dependency Upgrade

    * Updated jackson to 2.9.8

    * Upgrade okhttp to 3.12.0

  New Feature

    * Fix #1286: Pod Preset Support

    * Fix #1339: oAuth token rotation support

    * Fix #1314: Support for EC Private Keys

  Misc

    * Appended some files to licence check exclusion list.

#### 4.1.1

  Bugs

    * Fix #1239: Fix one case of OkHttp connection leaks

    * Fix #1266: Not setting optional Impersonate-Group results in NPE in ImpersonatorInterceptor

    * Fix #1238: Renamed files with invalid Windows characters

    * Fix #1260: Added Windows support in ConfigTest.honorClientAuthenticatorCommands

    * Fix #579: Add Timestampable interface to PodOperationsImpl/BuildOperationsImpl and set timestamps parameter

    * Fix #1273: customResources can't be used with Cluster scoped CRDs

    * Fix #1228: Closed InputStream in OperationSupport's handleResponse to avoid leak

    * Fix #1280: Fix ExecCredential deserialization in kubeconfig auth

  Improvements

    * Fix #1226 : Extend and move integrations tests

    * Fix #989  : Add support for waitForCondition

    * Fix #1293 : OpenShiftOAuthInterceptor.authorize() should only throw IOException

  Dependency Upgrade

    * Fix #1223: jackson-dataformat-yaml dependency (2.7.7) ageing

    * Fix #1262: Upgrade maven-surefire-plugin to 3.0.0-M1

    * Fix #1272: Upgrade Awaitility to version 3.1.3

    * Fix #1235: Upgrade kubernetes-model to latest kubernetes/Openshift versions


  New Feature
    * Fix #1142: Pagination Support

    * Fix #1234: VolumeNodeAffinity support

    * Fix #1244: Pod Priority Support

    * Fix #1186: Added Support for creating HPA based on custom metrics

#### 4.0.7
  Bugs

    * Fix #1214 : Watch resource versions not correctly tracked resulting in 410 errors on reconnect

  Improvements

    * Fix #1179 : Impersonate-Extra keys may be specified multiple times
    * Fix #1182 : Fixes flaky integration tests.
    * Fix #1200 : Support client authenticator commands like `aws-iam-authenticator`.
    * Fix #1201 : Fix problems with swallowed InterruptedExceptions
    * Chore #1168 : Upgrade to Java 8
    * fix #1197 : Broken withName() method  for CustomResourceDefinition.

  Dependency Upgrade

  New Feature

#### 4.0.4
  Bugs

    * Fix #1180 : DeploymentExamples requires the definition of a selector with match labels

    * Fix #1099 : CustomResourceDefinitions: withResourceVersion() causes NoSuchMethodError

    * Fix #1156 : Watcher does not have correct authentication information in Openshift environment.

    * Fix #1125 : ConfigMap labels are ignored when using mock KubernetesServer

    * Fix #1144 : Get Request with OpenShift Mock Server Not Working

    * Fix #1147 : Cluster context was being ignored when loading the Config from a kubeconfig file

    * Fix #1162 : Deletion of DeploymentConfig now does not fail randomly because of issues related to owner references of the ReplicationController

    * Fix #1165 : Null parameter values when processing a template are now handled properly

    * Fix #1173 : Send response to Callback for exec commands that have no textual feedback

    * Fix #1172 : Use v1beta1 for CronJob

    * Fix #1158: Add support for label selectors in the mock server

  Improvements

    * Added Kubernetes/Openshift examples for client.getVersion()
    * Fix #1126 : Add new option `kubernetes.disable.hostname.verification` / `KUBERNETES_DISABLE_HOSTNAME_VERIFICATION` to disable hostname verification
    * Fix #1178 : Impersonate-Group may be specified multiple times

  Dependency Upgrade

    * Fix #924 : Include kubernetes-model in client BOM with dependencies.

  New Feature

    * Fix #1066 : Add support for Kubernetes RBAC Role and Role Binding
    * Fix #1150: Add support for Kubernetes RBAC Cluster Role and Cluster Role Binding
    * Fix #770: Added Support for CronJob
    * Fix #1140: Provide User Utilities
    * Fix #1139 : Make it easy to get the URL of a service.

#### 4.0.0
  Bugs

    * Fix #1098 : Unable to create LimitRange from yaml
    * Fix #1089 : Query parameters are not correctly processed if set in `masterUrl`
    * Fix #1112 : Append multiple query param in masterUrl
    * Fix #1085 : Impersonate parameters are not configurable for DefaultOpenShiftClient
    * Fix #1106 : Fix typo in crud mode in mockserver

  New Feature

    * Fix #1020 : Support for Kubernetes/Openshift v1.9/v3.9 respectively

  Improvements

    * Fix #1119 : Regression Test are more stable and takes less time to execute

  Dependency Upgrade

    * Kubernetes Model upgraded to 3.0.0 with support for Kubernetes/Openshift v1.9/v3.9 respectively
      Features and Fixes Available
       * Resources according to Kubernetes/Openshift v1.9/v3.9
       * Add support for RBAC Role, Role Binding and Netnamespace in Model
       * KubernetesDeserializer shouldn't pickup mappings from incompatible providers
       * Add all packages in KubernetesDeserializer

  Major Movements and Changes

    * SecurityContextConstraints has been moved to OpenShift client from Kubernetes Client
    * Job dsl is in both `batch` and `extensions`(Extensions is deprecated)
    * DaemonSet dsl is in both `apps` and `extensions`(Extensions is deprecated)
    * Deployment dsl is in both `apps` and `extensions`(Extensions is deprecated)
    * ReplicaSet dsl is in both `apps` and `extensions`(Extensions is deprecated)
    * NetworkPolicy dsl is in both `network` and `extensiosn`(Extensions is deprecated)
    * Storage Class moved from `client base DSL` to `storage` DSL
    * PodSecurityPolicies moved from `client base DSL` and `extensions` to only `extensions`
    * ThirdPartyResource has been removed.

#### 3.2.0
  Bugs
   * Fix #1083 : Mock Kubernetes server only handles core and extensions API groups
   * Fix #1087 : Mock server can't list custom resources
   * Fix #1055 : Unable to log in to cluster when using username and password

  New Feature
   * Support `error` websocket channel - https://github.com/fabric8io/kubernetes-client/pull/1045

  Improvements
   * Do not repeatedly create Config instance in exec - https://github.com/fabric8io/kubernetes-client/pull/1081
   * Determine kubernetes service host and port from environment if available - https://github.com/fabric8io/kubernetes-client/pull/1086
   * Upgraded Kuberneted Model version to 2.1.1
     Features and Fixes Available
      * KubernetesDeserializer can now lookup for resource mappings via ServiceLoader - https://github.com/fabric8io/kubernetes-model/pull/307
      * Add new package to OSGi exports - https://github.com/fabric8io/kubernetes-model/pull/310
      * Add additional types that are needed to support extensions - https://github.com/fabric8io/kubernetes-model/pull/305

#### 3.1.12
  Bugs
   * Fix #1070 : Error parsing openshift json template with the latest version

  New Feature
   * Fix #1048 : Add support for the k8s/openshift version

  Improvements
   * Fixes premature call to watcher onClose

#### 3.1.11
  Bugs
   * Fix #1013 : Kubernetes connection is not getting closed.
   * Fix #1004 : Multiple document handling breaks if "---" found anywhere in the document
   * Fix #1035 : RejectedExecutionException in WatchHTTPManager
   * Impersonation parameters not set in withRequestConfig - https://github.com/fabric8io/kubernetes-client/pull/1037

  Improvements
   * NO_PROXY setting now supports IP ranges so you can specify whole subnet to be excluded from proxy traffic eg. 192.168.0.1/8

#### 3.1.10
  Bugs

  New Feature
   * Added support for StorageClass - https://github.com/fabric8io/kubernetes-client/pull/978
   * Added support for PodSecurityPolicy - https://github.com/fabric8io/kubernetes-client/pull/992
   * The client now warns when using Kubernetes alpha or beta resources - https://github.com/fabric8io/kubernetes-client/pull/1010
   * A Config can now be built from `Config.fromKubeconfig(kubeconfigFileContents)`: https://github.com/fabric8io/kubernetes-client/pull/1029

  Improvements
   * Fixed issue of SecurityContextConstraints not working - https://github.com/fabric8io/kubernetes-client/pull/982
	Note :- This got fixed by fixing model - https://github.com/fabric8io/kubernetes-model/pull/274
  Dependencies Upgrade<|MERGE_RESOLUTION|>--- conflicted
+++ resolved
@@ -3,15 +3,12 @@
 ### 5.0-SNAPSHOT
 
 #### Bugs
-<<<<<<< HEAD
 * Fix #2592: ConcurrentModificationException in CRUD KubernetesMockServer
 * Fix #2519: Generated schemas contains a valid meta-schema URI reference (`http://json-schema.org/draft-05/schema#`)
 * Fix #2631: Handle null values when getting current context on OIDC interceptors
 * Fix #2510 : Yaml containing aliases rejected due to FasterXML bug
-=======
 * Fix #2510 : Yaml containing aliases rejected due to FasterXML bug
 * Fix #2656: Binding operations can be instantiated
->>>>>>> 42d4ae39
 
 #### Improvements
 
