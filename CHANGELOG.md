## CHANGELOG

### 4.10-SNAPSHOT
#### Bugs
* Fix #2373: Unable to create a Template on OCP3
* Fix #2316: Cannot load resource from stream without apiVersion

#### Improvements
* Fix #2331: Fixed documentation for namespaced informer for all custom types implementing `Namespaced` interface

#### Dependency Upgrade
* Fix #2360: bump mockito-core from 3.4.0 to 3.4.2
* Fix #2355: bump jandex from 2.1.3.Final to 2.2.0.Final 
* Fix #2353: chore: bump workflow action-setup versions + kubernetes to 1.18.6
* Fix #2292: Update createOrReplace to do replace when create fails with conflict

#### New Features
<<<<<<< HEAD
* CSI Volume Snapshot extension
=======
* Fix #2287: Add support for V1 and V1Beta1 CustomResourceDefinition
* Fix #2319: Create Config without using auto-configure functionality or setting env variables
>>>>>>> 50c1e8d8

### 4.10.3 (2020-07-14)
#### Bugs
* Fix #2285: Raw CustomResource API createOrReplace does not propagate exceptions from create
* Fix Raw CustomResource API path generation to not having trailing slash
* Fix #2131: Failing to parse CustomResourceDefinition with OpenAPIV3Schema using JSONSchemaPropOr\* fields
* Fix #2297: Resuscitate ProjectRequestHandler in openshift-client
* Fix #2328: Failure in deserialization while watching events
* Fix #2299: Improve error handling of RejectedExecutionException from ExecutorService
* Fix KubernetesAttributesExctractor to extract metadata from unregistered custom resources, such when using Raw CustomResource API 
* Fix #2296: No adapter available for type:interface io.fabric8.kubernetes.client.dsl.V1APIGroupDSL
* Fix #2269: Setting a grace period when deleting resource using `withPropagationPolicy()`
* Fix #2342: watchLogs for deployment is broken
* Fix #2309: Move HasMetadataComparator to exported package

#### Improvements
* Fix #2233: client.service().getUrl(..) should be able to fetch URL for ClusterIP based services
* Fix #2278: Added type parameters for KubernetesList in KubernetesClient + test verifying waitUntilCondition **always** retrieves resource from server
* Fix #2336: Test and fix for the wrong "Kind" declared on KubernetesListHandle
* Fix #2320: Added JUnit5 extension for mocking KubernetesClient in tests using @EnableKubernetesMockClient
* Fix #2332: Added PodExecOptions model
* Improve error handling on stream closing errors in S2I binary builds(#2032)
* Fix #2288: Adds configurable serializers and deserializers to json schema codegen

#### Dependency Upgrade
* Fix #2333: bump bouncycastle.version from 1.65 to 1.66
* Fix #2262: bump maven-shade-plugin from 3.2.3 to 3.2.4
* Fix #2261: bump exec-maven-plugin from 1.6.0 to 3.0.0
* Fix #2345: bump mockito-core from 3.3.3 to 3.4.0
* Fix #2260: bump tektoncd pipeline to v0.12.1

#### New Features
* Fix #1868: Add Support for rolling update
* Fix #2266: Support for APIServices in Kubernetes Client
* Fix #2215: `io.fabric8.kubernetes.client.Config` should expose all and the current context defined in kubeconfig

### 4.10.2 (2020-06-02)
#### Bugs
* Fix #2251: Modify KubernetesDeserializer for handling classes with same name but different apiVersions 
* Fix #2205: Event model classes from core v1 have been lost
* Fix #2226: SharedIndexInformer for non-namespaced resources not working
* Fix #2201: Uberjar doesn't contain model classes anymore
* Fix #2066: Uber Jar includes merged service entry for multiple implementations of the same interface
* Fix #2195: Annotation processors and build time dependencies transitive
* Fix #1760: The bundle version of kubernetes-client is missing ServiceLoader files
* Fix #2218: Uberjar: Package rewrite issues in `META-INF/services`
* Fix #2212: JDK8 always uses http/1.1 protocol (Prevent OkHttp from wrongly enabling http/2)

#### Improvements
* Fix #2199: KubernetesClient#customResources now accepts CustomResourceDefinitionContext
* Adds basic support for Pod Eviction API

#### Dependency Upgrade

#### New Features
* Added DSL support for `admissionregistration.k8s.io/v1beta1` resources
* Add support for Namespaced SharedInformers, fixed probelms with OperationContext argument
* Fix #1821: ListOptions now supported when watching a Kubernetes Resource

### 4.10.1 (2020-05-06)
#### Bugs
* Fix #2189: Change package names of Resource Operation classes in order to avoid duplicates Operation classes

#### Improvements

#### Dependency Upgrade

#### New Features
* Fix #2165: Support for setting ListOptions while listing objects

### 4.10.0 (2020-05-04)
#### Bugs
* Feature #1456: Added Watch support on MockServer in Crud mode
* Fix #2163: fix kubernetes-client not support cert chain
* Fix #2144: CRD's schema Default fields do not handle boolean and are prefixed with Raw keyword
* KubernetesAttributeExtractor: handle possible /status subpath due to using status subresource on crd
* Fix #2124: Raw Watch on CustomResource does not work if name specified

#### Improvements
* Fix #2174: Change log level to warn for multiple `kubeconfig` warning
* Fix #2088: Support networking.k8s.io/v1beta1 alongside extensions/v1beta1
* Fix #2107: Set PropagationPolicy to Background by default
  (_Note: Deletion option `cascading(..)` has been marked as deprecated_)

#### Dependency Upgrade
* Updated Kubernetes Model to v1.18.0
* Fix #2145: Updated OkHttp to v3.12.11

#### New Features
* Fix #2115: Keep tekton v1alpha1 api
* Fix #2002: DSL Support for PodTemplate 
* Fix #2015: Add Support for v1, v2beta1, and v2beta2 apiVersions in case of HorizontalPodAutoscaler

### 4.9.2 (2020-05-19)
#### Bugs
* Fix #2212: JDK8 always uses http/1.1 protocol (Prevent OkHttp from wrongly enabling http/2)

#### Improvements

#### Dependency Upgrade

#### New Features

### 4.9.1 (2020-04-17)
#### Bugs
* Fix #2071: Fixed pvc example issue #2071
* Fix #1109: something drops '-' from Singular/Plural forms of CustomResources
* Fix #1586: Replace of Job should add extra selector property to the resource
* Fix #2034: Quantity.equals mishandles fractions
* Fix #2009: Regression `withoutLabel()` stopped to work
* Fix #2057: Fix jar and osgi bundle generation for extensions
* Fix #2075: KubernetesDeserializer registration for CustomResources
* Fix #2078: watchLog for Deployment and StatefulSet
* Fix #2046: OpenshiftClient getVersion returns null for Openshift ContainerPlatform v4
* Fix #2117: Knative Service.status is always null

#### Improvements
* Fix #1987: Added an example for Task and TaskRun with updated model
* Fix #2019: Added CustomResourceCrudTest
* Fix #2054: JobExample doesn't work
* Fix #2082:  Added filter node metrics via labels
* Generated List classes for Knative implement proper KubernetesResourceList interface
* Modify the dependency management of the generator of kubernetes-model to golang module

#### Dependency Upgrade
* Updated Knative model to v0.13.0
* Updated Tekton Model to v0.11.0

#### New Features

### 4.9.0 (2020-03-12)
#### Bugs

* Fix #2047: Readiness#isReady is unreliable for StatefulSet
* Fix #1247: URL parameters are not escaped.
* Fix #1961: Two SharedInformer issues related to kube-apiserver unavailable and relisting
* Fix #2023: Class RawCustomResourceOperationsImpl can't handle HTTP responses with empty body coming from the k8s 
cluster (Jackson deserialization error was throwed). This kind of response can be returned after executing operations 
like the delete of a custom resource.
* Fix #2017: Incorrect plural form for Endpoints kind
* Fix #2053: Fixed parsing of exponential values. Added multiplication to the amount during parsing exponential values.
* Fix #2058: NullPointerException with upload() websocket failures

#### Improvements

* Fix #2012: osgi: Allow the ManagedKubernetesClient to consume an available OAuthTokenProvider

#### Dependency Upgrade
* Updated Knative model to v0.12.0
* Updated Commons-Compress to v1.20 to avoid https://cve.mitre.org/cgi-bin/cvename.cgi?name=CVE-2019-12402

#### New Features
* Fix #1820: Override Createable.create(T) to avoid generic array creation

### 4.8.0 (14-02-2020)
#### Bugs
* Fix #1847: Remove resource-\*.vm files from \*-client.jar
* Fix #959: Support for double braced `${{ }}` template placeholders
* Fix #1964: Refactor Duration
* Fix #703: Fix NullPointerException in Config.tryKubeConfig
* Fix #2000: Unable to create jobs in OSGi environments

#### Improvements
* Fix #1874: Added unit tests verifying windows line-ends (CRLF) work
* Fix #1177: Added support for OpenID Connect token in kubeconfig

#### Dependency Upgrade
* Update Jackson Bom to 2.10.2
* Fix #1968: Support for PodSecurityPolicies in Kubernetes 1.17

#### New Features
* Fix #1948: LeaderElection Implementation (Lock Implementations: ConfigMap & Lease)


### 4.7.1 (24-01-2020)
#### Bugs
* Fix #1937: `Quantity.getAmountInBytes()` should be able to handle negative exponents
* Fix #1805: Unable to create Template on OCP4

#### Improvements
* Fix #1894: SharedInformer Improvements
* Fix #1963: Use Serialization not a default ObjectMapper in Watch
* Fix #1957: Build Failing on CI due to Central repository moving to HTTPS

#### Dependency Upgrade
* Fix #1962: chore(deps): bump karaf.version from 4.2.7 to 4.2.8
* Fix #1960: chore(deps): bump junit-bom from 5.5.2 to 5.6.0
* Fix #1939: chore(deps): bump sundrio.version from 0.20.0 to 0.21.0

#### New Features
* Fix #1917: Allow user to add custom Headers to client

### 4.7.0 (08-01-2020)
#### Bugs
* Fix #1850: Add option to disable timestamps in build logs on Openshift
* Fix #1902: Fix the usage of reflection, so that `getMetadata` is detected properly
* Fix #1925: Client should always read services from server during replace
* Fix #1486: Creating CRDs with schema validation is broken
* Fix #1707: HorizontalPodAutoscalerSpecBuilder found no metric method
* Fix #885: Quantity doesn't honour the unit
* Fix #1895: Parsing different quantity formats

#### Improvements
* Fix #1880: Remove use of reapers manually doing cascade deletion of resources, leave it upto Kubernetes APIServer
* Test coverage for ServiceCatalog
* Fix #1772: Add Javadocs for KubernetesClient class

#### Dependency Upgrade
* Fix #1889: update tekton from v0.7.0 to v0.9.0
* Fix #1872: Support for kubernetes 1.17

#### New Features
* Fix #417: Support Subresources
* Fix #1548: Allow user to update the status on CustomResources
* Fix #1282: Add Support for fetching Kubernetes metrics
* Fix #1917 Allow user to add custom headers to client

### 4.6.4 (20-11-2019)
#### Bugs
* Fix #1866: fix disabled Integration tests
* Fix #1859 - Pass caller's propagation-policy/cascade options to the underlying replicaset when deleting a deployment

#### Improvements
* Fix #1832: chore: refactor poms and update some dependencies
* SelfSubjectRulesReview test coverage

#### Dependency Upgrade
* Fix #1869: chore(deps): bump maven.surefire.plugin.version from 3.0.0-M3 to 3.0.0-M4
* Fix #1864: chore(deps): bump jackson-bom from 2.10.0 to 2.10.1

#### New Features
* Fix #1041: Support cascading delete on custom resources
* Fix #1765 Ability to upload files to a pod

### 4.6.3 (09-11-2019)
#### Bugs
* Fix #1838: Use the correct apiGroup for Knative in KnativeResourceMappingProvider
* Fix #1856: Prevent NPE loop when deleting locally loaded scaleable resource (e.g. statefulset).
* Fix #1853: Revert #1800 due to the concern pointed out [here](https://github.com/fabric8io/kubernetes-client/pull/1800#issuecomment-549561724)

#### Improvements

#### Dependency Upgrade
* chore(deps): bump maven-jar-plugin from 3.1.2 to 3.2.0
* chore(deps): bump maven-source-plugin from 3.1.0 to 3.2.0
* chore(deps): bump jackson-bom from 2.9.10 to 2.10.0

#### New Feature
* Fix #1188: Support for logs for Jobs

### 4.6.2 (01-11-2019)
#### Bugs
* Fix #1833: Respect the termination grace period from the Kubernetes resource by default
* Fix #1827: Fix `withGracePeriod` and `withPropagationPolicy` return type to safely chain further DSL methods and default GracePeriod to 30s
* Fix #1828: VersionInfo date parsing of year
* Fix #1844: KubernetesDeserializer can now handle ArrayNode.
* Fix #1853: Reverts changes introduced by #1800

#### Improvements
* Cleanup log4j dependency from project

#### Dependency Upgrade

#### New Feature
* Fix #1816: Support for Binding in k8-client dsl

### 4.6.1 (15-10-2019)
#### Bugs
* Fix #1796: Check if BouncyCastle provider is set
* Fix #1724: createOrReplace function does not work properly for Custom defined resources
* Fix #1775: KubernetesList.list().delete(resources) orphanDependents semantics change between 4.1.3 and 4.5.2
* Fix #1803: Missing "/" in request url while using customresource client
* Fix #1789: Create or replace on operation seems broken
* Fix #1782: Informer Deadlock; Fix lock typo in SharedProcessor
* Fix #1607: WaitUntilReady for lists

#### Improvements
* Fix #1797: Utils.waitUntilReady should record the stack trace of the caller before rethrowing an exception
* Add support for filtering labels by EXISTS/NOT_EXISTS via the single argument versions of `.withLabel` and `.withoutLabel`
* Schedule reconnect in case of HTTP_GONE when watching; the rescheduled connect will start from beginning of history by not specifying resourceVersion
* Example added for PortForward.

#### Dependency Upgrade
* Updated Knative Serving to v0.9.90
* Update Tekton to v0.7.0

#### New Feature
* Add support for watch in RawCustomResourceOperations

### 4.6.0 (20-09-2019)
#### Bugs
* Fix #1767: Removed fixed override for Okhttp client's `pingInterval`
* Fix #1758: generation of resource handlers for OpenShift
* Fix #1626: Scaling StatefulSets with waiting seems to fail

#### Improvements

#### Dependency Upgrade
* Updated Kubernetes Model to Kubernetes v1.15.3

#### New Feature
* Fix #1380: Support for ControllerRevision
* Added Template Instance Support
* Fix #1384: Initial draft for SharedInformer support.

### 4.5.2 (14-09-2019)
#### Bugs
* Fix #1759: Portforwarding is broken

#### Improvements

#### Dependency Upgrade

#### New Feature


### 4.5.1 (11-09-2019)

#### Improvements
  * Removed Bean Validation integration

### 4.5.0 (10-09-2019)

#### Bugs
  * Fix #1745: Calling getInputStreamFromDataOrFile function with correct parameter order
  * Fix #1730: Fix failing build on jdk11
  * Fix #1634: Cascade delete can't be overriden
  * Fixed Knative model so that it recognizes Container and Volume types as Buildable.
  * Remove lexicographic resource version check in WatchHTTPManager

#### Improvements
  * Added in kubernetes-server-mock (CRUD) the withoutLabel filter and respective tests
  * Removed @Valid annotation from all model class fields (improves quarkus integration).

#### New Feature
  * Allow user to set a propagation policy on deletion


### 4.4.2 (23-08-2019)
#### Bugs
  * Fix #1706: admissionregistration resources are now parsed correctly
  * Fix #1722: Service port forward are now done in the correct namespace
  * Fixed deserialize of `IntOrString` with correct `Kind` instead of `null`

#### Improvements
  * Test coverage for HorizontalPodAutoscaler
  * Added example for PersistentVolumeClaim
  * Added test coverage for ResourceQuota

#### Dependency Upgrade
  * Fix #1331: Migrated from JUnit 4 to JUnit 5

#### New Feature
  * Service Catalog extension


### 4.4.1 (08-08-2019)
####  Bugs
  * Fix #1690: Endpoints is always pluralized
  * Fix #1684: Fixed URL resolution algorithm for OpenShift resources without API Group name

#### Improvements
  * Fix #1650: Introduced `kubernetes.disable.autoConfig` system property to disable auto configuration in Config
  * Fix #1661: Remove generic parameter from KubernetesResource
  * Improved OpenShiftOperation.wrap method performance
  * RawCustomResourceOperationsImpl#makeCall now closes the created Response object

#### Dependency Upgrade

#### New Feature

### 4.4.0 (05-08-2019)
#### Bugs
  * Fix #1592: Corrected type returned by Config.builder()
  * Fix #1565: CRD's Enums are prefixed with Raw keyword
  * Fixed user/password authentication bug in OpenShift 4
  * Fix #1667: Origin header for watch requests had a port of -1 when no port specified

#### Improvements
   * Test coverage for PersistentVolumeClaim
   * Fix #1589: Move HorizontalPodAutoscaler to autoscaling/v1
   * Fix #1553: Allow to explicitly set non-matching field selectors using `withoutField`
   * Cleaned up kubernetes-model pom.xml
   * Removed deprecated KubernetesKind enum

#### Dependency Upgrade

#### New Feature
  * Knative extension
  * Tekton extension
  * Increased OpenShift 4.x compatibility

### 4.3.1 (19-07-2019)
#### Bugs
  * Fix #1592: Corrected type returned by Config.builder()
  * Set cascade deletion to true in case of list operations
  * Fix #1617: Multiple CA certificates with non-unique Subject DN not loaded
  * Fix #1634: Make map backing KubernetesDeserializer thread-safe

#### Improvements
  * Test coverage for Namespace.
  * Example added for NamespaceQuota
  * Example added for Endpoints.
  * Test coverage for Endpoints.
  * Fix #1589: Move HorizontalPodAutoscaler to autoscaling/v1
  * Fix #1553: Allow to explicitly set non-matching field selectors using withoutField
  * assertNotNull replaced with assertTrue for boolean statements in unit tests
  * Test coverage for PodPreset
  * Added test coverage for PersistentVolume
  * Fix #1290: Added github stale bot.
  * Add type parameter to make CustomResourceList.getItems() return a typed List.

#### Dependency Upgrade
  * Upgrade Jackson to version 2.9.9

#### New Feature
  * Fixes #973: added support for service catalog client
  * Added support for SelfSubjectAccessReview
  * Added support for SelfSubjectRulesReview

### 4.3.0 (10-06-2019)
#### Bugs
  * Fix #1500: exec `redirectingInput` was not correctly setting the input pipe (since 4.2.0).
  * Fix #1507: remove unnecessary OutputStream copying a directory and return the directory object instead the file object when a directory is copied or read
  * Fix #758: Deleting Deployments with `.cascading(true)` creates a new Replica Set
  * Fix #1515: HasMetadataOperation.periodicWatchUntilReady is broken
  * Fix #1550: MutatingWebhookConfigurationOperationsImpl should be a NonNamespaceOperation
  
#### Improvements
  * Added example for raw custom resources.

#### Dependency Upgrade

#### New Feature
  * Fix #1523: Added createOrReplace() method to RawCustomResourceOperations dsl
  * Feature #1374 Add support for resizeChannel in ExecWebSocketListener

### 4.2.2 (17-04-2019)
#### Bugs
  * Fix #1297: wrong result produced when exec in used and params contains '&'. Url string not encoded properly.
  * Fix #1449: System.currentTimeMillis() replaced with System.nanoTime()
  * Fix #1495: avoid runtime dependency on Commons Collections

#### Improvements

#### Dependency Upgrade

#### New Feature

### 4.2.1 (15-04-2019)
#### Bugs
  * Fix #1297: wrong result produced when exec in used and params contains '&'. Url string not encoded properly.
  * Fix #1473: Use correct plural form in OpenshiftRole
  * Fix #1480: The kubernetes-client is not optionally depending on bouncycastle.
  * Fix #1490: Resource could not be loaded
  * Fix #1468: Taking labels into consideration when comparing resources for equality.

#### Improvements
  * Fix #1455: Use SubjectAccessReview and LocalSubjectAccessReview in kubernetes client using subjectAccessReviewAuth()

#### Dependency Upgrade

#### New Feature
  * First Draft of Custom Resource Improvements (#1472)

### 4.2.0 (29-03-2019)
#### Bugs
  * Fix #1387: ValidatingWebhookConfigurationOperationsImpl should be a NonNamespaceOperation
  * Fix #1429: Fixes JsonMappingException: No resource type found for:v1#List when reading a Kubernetes List YAML
  * Fix #760: Api get pod from yaml issue
  * Fix #807: Loading a deployment from server with a config file throws exception

#### Improvements
  * Fix #1425: Preserve labels and fields when using CRD's withResourceVersion()
  * Service DSL now includes methods for port forwarding
  * Introduce file and dir read / copy from pods

#### Dependency Upgrade
  * Upgrade Sundrio to 0.17.2
  * Upgrade to Bean Validation 2.0

#### New Feature

### 4.1.3 (02-03-2019)
#### Bugs
  * Fix nanosecond conversion using waitUntilReady
  * Fix #1008: Use a reasonable buffer size for exec stdin
  * Fix #1005: Loading a template from file and processing it locally by passing parameters map is broken

#### Improvements
  * Fix #1362: store exceptions thrown in port forwarder websocket
  * Generate Jandex index file for faster lookup performance
  * Fix #1361: Relax restrictions on environment variable names
  * Refactor: Use lambdas wherever possible across project
  * Fix #1371: Add an example for Job Controller

#### Dependency Upgrade
  * Bump Snakeyaml to version 1.24

#### New Feature
  * Feature 213: Added require( ) method to Resource object class.
  * Fix #1064: Make Deployments rollable

### 4.1.2
  Bugs

    * Fix #1271: Issue deploying ReplicaSet to extensions/v1beta1

    * Fix #1152: Renamed Kubernetes RBAC resources to use non-prefixed names and renamed Openshift RBAC resources to prefix with Openshift

    * Fix #1218: CustomResourceDefinitions: cascading() causes NoSuchMethodError

    * Fix #1309: Can't get VersionInfo correctly

    * Fix #1332: Unable to use ExecCredentials

    * Fix #1351: NPE IpAddressMatcherTest

  Improvements

    * Updated compatability matrix after model upgrade in README.md

    * Fix #1306: Support `KUBECONFIG` env var with multiple paths

    * Classes implementing KubernetesResourceList has now generic type set.

    * Fix #1348: support `v1beta1` version for `ExecCredentials`

    * Fix #1326: Make CustomResource @Buildable

    * Fix #1354: suppress log warnings that `CustomResourceDefinition`s are still in beta


  Dependency Upgrade

    * Updated jackson to 2.9.8

    * Upgrade okhttp to 3.12.0

  New Feature

    * Fix #1286: Pod Preset Support

    * Fix #1339: oAuth token rotation support

    * Fix #1314: Support for EC Private Keys

  Misc

    * Appended some files to licence check exclusion list.

#### 4.1.1

  Bugs

    * Fix #1239: Fix one case of OkHttp connection leaks

    * Fix #1266: Not setting optional Impersonate-Group results in NPE in ImpersonatorInterceptor

    * Fix #1238: Renamed files with invalid Windows characters

    * Fix #1260: Added Windows support in ConfigTest.honorClientAuthenticatorCommands

    * Fix #579: Add Timestampable interface to PodOperationsImpl/BuildOperationsImpl and set timestamps parameter

    * Fix #1273: customResources can't be used with Cluster scoped CRDs

    * Fix #1228: Closed InputStream in OperationSupport's handleResponse to avoid leak

    * Fix #1280: Fix ExecCredential deserialization in kubeconfig auth

  Improvements

    * Fix #1226 : Extend and move integrations tests

    * Fix #989  : Add support for waitForCondition

    * Fix #1293 : OpenShiftOAuthInterceptor.authorize() should only throw IOException

  Dependency Upgrade

    * Fix #1223: jackson-dataformat-yaml dependency (2.7.7) ageing

    * Fix #1262: Upgrade maven-surefire-plugin to 3.0.0-M1

    * Fix #1272: Upgrade Awaitility to version 3.1.3

    * Fix #1235: Upgrade kubernetes-model to latest kubernetes/Openshift versions


  New Feature
    * Fix #1142: Pagination Support

    * Fix #1234: VolumeNodeAffinity support

    * Fix #1244: Pod Priority Support

    * Fix #1186: Added Support for creating HPA based on custom metrics

#### 4.0.7
  Bugs

    * Fix #1214 : Watch resource versions not correctly tracked resulting in 410 errors on reconnect

  Improvements

    * Fix #1179 : Impersonate-Extra keys may be specified multiple times
    * Fix #1182 : Fixes flaky integration tests.
    * Fix #1200 : Support client authenticator commands like `aws-iam-authenticator`.
    * Fix #1201 : Fix problems with swallowed InterruptedExceptions
    * Chore #1168 : Upgrade to Java 8
    * fix #1197 : Broken withName() method  for CustomResourceDefinition.

  Dependency Upgrade

  New Feature

#### 4.0.4
  Bugs

    * Fix #1180 : DeploymentExamples requires the definition of a selector with match labels

    * Fix #1099 : CustomResourceDefinitions: withResourceVersion() causes NoSuchMethodError

    * Fix #1156 : Watcher does not have correct authentication information in Openshift environment.

    * Fix #1125 : ConfigMap labels are ignored when using mock KubernetesServer

    * Fix #1144 : Get Request with OpenShift Mock Server Not Working

    * Fix #1147 : Cluster context was being ignored when loading the Config from a kubeconfig file

    * Fix #1162 : Deletion of DeploymentConfig now does not fail randomly because of issues related to owner references of the ReplicationController

    * Fix #1165 : Null parameter values when processing a template are now handled properly

    * Fix #1173 : Send response to Callback for exec commands that have no textual feedback

    * Fix #1172 : Use v1beta1 for CronJob

    * Fix #1158: Add support for label selectors in the mock server

  Improvements

    * Added Kubernetes/Openshift examples for client.getVersion()
    * Fix #1126 : Add new option `kubernetes.disable.hostname.verification` / `KUBERNETES_DISABLE_HOSTNAME_VERIFICATION` to disable hostname verification
    * Fix #1178 : Impersonate-Group may be specified multiple times

  Dependency Upgrade

    * Fix #924 : Include kubernetes-model in client BOM with dependencies.

  New Feature

    * Fix #1066 : Add support for Kubernetes RBAC Role and Role Binding
    * Fix #1150: Add support for Kubernetes RBAC Cluster Role and Cluster Role Binding
    * Fix #770: Added Support for CronJob
    * Fix #1140: Provide User Utilities
    * Fix #1139 : Make it easy to get the URL of a service.

#### 4.0.0
  Bugs

    * Fix #1098 : Unable to create LimitRange from yaml
    * Fix #1089 : Query parameters are not correctly processed if set in `masterUrl`
    * Fix #1112 : Append multiple query param in masterUrl
    * Fix #1085 : Impersonate parameters are not configurable for DefaultOpenShiftClient
    * Fix #1106 : Fix typo in crud mode in mockserver

  New Feature

    * Fix #1020 : Support for Kubernetes/Openshift v1.9/v3.9 respectively

  Improvements

    * Fix #1119 : Regression Test are more stable and takes less time to execute

  Dependency Upgrade

    * Kubernetes Model upgraded to 3.0.0 with support for Kubernetes/Openshift v1.9/v3.9 respectively
      Features and Fixes Available
       * Resources according to Kubernetes/Openshift v1.9/v3.9
       * Add support for RBAC Role, Role Binding and Netnamespace in Model
       * KubernetesDeserializer shouldn't pickup mappings from incompatible providers
       * Add all packages in KubernetesDeserializer

  Major Movements and Changes

    * SecurityContextConstraints has been moved to OpenShift client from Kubernetes Client
    * Job dsl is in both `batch` and `extensions`(Extensions is deprecated)
    * DaemonSet dsl is in both `apps` and `extensions`(Extensions is deprecated)
    * Deployment dsl is in both `apps` and `extensions`(Extensions is deprecated)
    * ReplicaSet dsl is in both `apps` and `extensions`(Extensions is deprecated)
    * NetworkPolicy dsl is in both `network` and `extensiosn`(Extensions is deprecated)
    * Storage Class moved from `client base DSL` to `storage` DSL
    * PodSecurityPolicies moved from `client base DSL` and `extensions` to only `extensions`
    * ThirdPartyResource has been removed.

#### 3.2.0
  Bugs
   * Fix #1083 : Mock Kubernetes server only handles core and extensions API groups
   * Fix #1087 : Mock server can't list custom resources
   * Fix #1055 : Unable to log in to cluster when using username and password

  New Feature
   * Support `error` websocket channel - https://github.com/fabric8io/kubernetes-client/pull/1045

  Improvements
   * Do not repeatedly create Config instance in exec - https://github.com/fabric8io/kubernetes-client/pull/1081
   * Determine kubernetes service host and port from environment if available - https://github.com/fabric8io/kubernetes-client/pull/1086
   * Upgraded Kuberneted Model version to 2.1.1
     Features and Fixes Available
      * KubernetesDeserializer can now lookup for resource mappings via ServiceLoader - https://github.com/fabric8io/kubernetes-model/pull/307
      * Add new package to OSGi exports - https://github.com/fabric8io/kubernetes-model/pull/310
      * Add additional types that are needed to support extensions - https://github.com/fabric8io/kubernetes-model/pull/305

#### 3.1.12
  Bugs
   * Fix #1070 : Error parsing openshift json template with the latest version

  New Feature
   * Fix #1048 : Add support for the k8s/openshift version

  Improvements
   * Fixes premature call to watcher onClose

#### 3.1.11
  Bugs
   * Fix #1013 : Kubernetes connection is not getting closed.
   * Fix #1004 : Multiple document handling breaks if "---" found anywhere in the document
   * Fix #1035 : RejectedExecutionException in WatchHTTPManager
   * Impersonation parameters not set in withRequestConfig - https://github.com/fabric8io/kubernetes-client/pull/1037

  Improvements
   * NO_PROXY setting now supports IP ranges so you can specify whole subnet to be excluded from proxy traffic eg. 192.168.0.1/8

#### 3.1.10
  Bugs

  New Feature
   * Added support for StorageClass - https://github.com/fabric8io/kubernetes-client/pull/978
   * Added support for PodSecurityPolicy - https://github.com/fabric8io/kubernetes-client/pull/992
   * The client now warns when using Kubernetes alpha or beta resources - https://github.com/fabric8io/kubernetes-client/pull/1010
   * A Config can now be built from `Config.fromKubeconfig(kubeconfigFileContents)`: https://github.com/fabric8io/kubernetes-client/pull/1029

  Improvements
   * Fixed issue of SecurityContextConstraints not working - https://github.com/fabric8io/kubernetes-client/pull/982
	Note :- This got fixed by fixing model - https://github.com/fabric8io/kubernetes-model/pull/274
  Dependencies Upgrade<|MERGE_RESOLUTION|>--- conflicted
+++ resolved
@@ -15,12 +15,9 @@
 * Fix #2292: Update createOrReplace to do replace when create fails with conflict
 
 #### New Features
-<<<<<<< HEAD
 * CSI Volume Snapshot extension
-=======
 * Fix #2287: Add support for V1 and V1Beta1 CustomResourceDefinition
 * Fix #2319: Create Config without using auto-configure functionality or setting env variables
->>>>>>> 50c1e8d8
 
 ### 4.10.3 (2020-07-14)
 #### Bugs
