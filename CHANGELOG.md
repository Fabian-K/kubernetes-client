--- conflicted
+++ resolved
@@ -2,11 +2,8 @@
 
 ### 4.7-SNAPSHOT
 #### Bugs
-<<<<<<< HEAD
 * Fix #1827: Fix `withGracePeriod` and `withPropagationPolicy` return type to safely chain further DSL methods and default GracePeriod to 30s
-=======
 * Fix #1828: VersionInfo date parsing of year
->>>>>>> f348395b
 
 #### Improvements
 
