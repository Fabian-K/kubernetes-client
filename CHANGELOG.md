## CHANGELOG

### 4.7-SNAPSHOT
#### Bugs
* Fix #1827: Fix `withGracePeriod` and `withPropagationPolicy` return type to safely chain further DSL methods and default GracePeriod to 30s
* Fix #1828: VersionInfo date parsing of year
<<<<<<< HEAD
* Fix #1838: Use the correct apiGroup for Knative in KnativeResourceMappingProvider
=======
* Fix #1844: KubernetesDeserializer can now handle ArrayNode.
>>>>>>> 8f96d2e0


#### Improvements
* Cleanup log4j dependency from project

#### Dependency Upgrade

#### New Feature
* Fix #1816: Support for Binding in k8-client dsl

### 4.6.1 (15-10-2019)
#### Bugs
* Fix #1796: Check if BouncyCastle provider is set
* Fix #1724: createOrReplace function does not work properly for Custom defined resources
* Fix #1775: KubernetesList.list().delete(resources) orphanDependents semantics change between 4.1.3 and 4.5.2
* Fix #1803: Missing "/" in request url while using customresource client
* Fix #1789: Create or replace on operation seems broken
* Fix #1782: Informer Deadlock; Fix lock typo in SharedProcessor
* Fix #1607: WaitUntilReady for lists

#### Improvements
* Fix #1797: Utils.waitUntilReady should record the stack trace of the caller before rethrowing an exception
* Add support for filtering labels by EXISTS/NOT_EXISTS via the single argument versions of `.withLabel` and `.withoutLabel`
* Schedule reconnect in case of HTTP_GONE when watching; the rescheduled connect will start from beginning of history by not specifying resourceVersion
* Example added for PortForward.

#### Dependency Upgrade
* Updated Knative Serving to v0.9.90
* Update Tekton to v0.7.0

#### New Feature
* Add support for watch in RawCustomResourceOperations

### 4.6.0 (20-09-2019)
#### Bugs
* Fix #1767: Removed fixed override for Okhttp client's `pingInterval`
* Fix #1758: generation of resource handlers for OpenShift
* Fix #1626: Scaling StatefulSets with waiting seems to fail

#### Improvements

#### Dependency Upgrade
* Updated Kubernetes Model to Kubernetes v1.15.3

#### New Feature
* Fix #1380: Support for ControllerRevision
* Added Template Instance Support
* Fix #1384: Initial draft for SharedInformer support.

### 4.5.2 (14-09-2019)
#### Bugs
* Fix #1759: Portforwarding is broken

#### Improvements

#### Dependency Upgrade

#### New Feature


### 4.5.1 (11-09-2019)

#### Improvements
  * Removed Bean Validation integration

### 4.5.0 (10-09-2019)

#### Bugs
  * Fix #1745: Calling getInputStreamFromDataOrFile function with correct parameter order
  * Fix #1730: Fix failing build on jdk11
  * Fix #1634: Cascade delete can't be overriden
  * Fixed Knative model so that it recognizes Container and Volume types as Buildable.
  * Remove lexicographic resource version check in WatchHTTPManager

#### Improvements
  * Added in kubernetes-server-mock (CRUD) the withoutLabel filter and respective tests
  * Removed @Valid annotation from all model class fields (improves quarkus integration).

#### New Feature
  * Allow user to set a propagation policy on deletion


### 4.4.2 (23-08-2019)
#### Bugs
  * Fix #1706: admissionregistration resources are now parsed correctly
  * Fix #1722: Service port forward are now done in the correct namespace
  * Fixed deserialize of `IntOrString` with correct `Kind` instead of `null`

#### Improvements
  * Test coverage for HorizontalPodAutoscaler
  * Added example for PersistentVolumeClaim
  * Added test coverage for ResourceQuota

#### Dependency Upgrade
  * Fix #1331: Migrated from JUnit 4 to JUnit 5

#### New Feature
  * Service Catalog extension


### 4.4.1 (08-08-2019)
####  Bugs
  * Fix #1690: Endpoints is always pluralized
  * Fix #1684: Fixed URL resolution algorithm for OpenShift resources without API Group name

#### Improvements
  * Fix #1650: Introduced `kubernetes.disable.autoConfig` system property to disable auto configuration in Config
  * Fix #1661: Remove generic parameter from KubernetesResource
  * Improved OpenShiftOperation.wrap method performance
  * RawCustomResourceOperationsImpl#makeCall now closes the created Response object

#### Dependency Upgrade

#### New Feature

### 4.4.0 (05-08-2019)
  Bugs
  * Fix #1592: Corrected type returned by Config.builder()
  * Fix #1565: CRD's Enums are prefixed with Raw keyword
  * Fixed user/password authentication bug in OpenShift 4
  * Fix #1667: Origin header for watch requests had a port of -1 when no port specified

  Improvements
   * Test coverage for PersistentVolumeClaim
   * Fix #1589: Move HorizontalPodAutoscaler to autoscaling/v1
   * Fix #1553: Allow to explicitly set non-matching field selectors using `withoutField`
   * Cleaned up kubernetes-model pom.xml
   * Removed deprecated KubernetesKind enum

  Dependency Upgrade

  New Feature
  * Knative extension
  * Tekton extension
  * Increased OpenShift 4.x compatibility

### 4.3.1 (19-07-2019)
  Bugs
   * Fix #1592: Corrected type returned by Config.builder()
   * Set cascade deletion to true in case of list operations
   * Fix #1617: Multiple CA certificates with non-unique Subject DN not loaded
   * Fix #1634: Make map backing KubernetesDeserializer thread-safe

  Improvements
    * Test coverage for Namespace.
    * Example added for NamespaceQuota
    * Example added for Endpoints.
    * Test coverage for Endpoints.
    * Fix #1589: Move HorizontalPodAutoscaler to autoscaling/v1
    * Fix #1553: Allow to explicitly set non-matching field selectors using withoutField
    * assertNotNull replaced with assertTrue for boolean statements in unit tests
    * Test coverage for PodPreset
    * Added test coverage for PersistentVolume
    * Fix #1290: Added github stale bot.
    * Add type parameter to make CustomResourceList.getItems() return a typed List.

  Dependency Upgrade
    * Upgrade Jackson to version 2.9.9

  New Feature
    * Fixes #973: added support for service catalog client
    * Added support for SelfSubjectAccessReview
    * Added support for SelfSubjectRulesReview

#### 4.3.0 (10-06-2019)

  Bugs

    * Fix #1500: exec `redirectingInput` was not correctly setting the input pipe (since 4.2.0).
    * Fix #1507: remove unnecessary OutputStream copying a directory and return the directory object instead the file object when a directory is copied or read
    * Fix #758: Deleting Deployments with `.cascading(true)` creates a new Replica Set
    * Fix #1515: HasMetadataOperation.periodicWatchUntilReady is broken
    * Fix #1550: MutatingWebhookConfigurationOperationsImpl should be a NonNamespaceOperation

  Improvements

    * Added example for raw custom resources.

  Dependency Upgrade

  New Feature
   * Fix #1523: Added createOrReplace() method to RawCustomResourceOperations dsl
   * Feature #1374 Add support for resizeChannel in ExecWebSocketListener

#### 4.2.2 (17-04-2019)

  Bugs

    * Fix #1297: wrong result produced when exec in used and params contains '&'. Url string not encoded properly.
    * Fix #1449: System.currentTimeMillis() replaced with System.nanoTime()
    * Fix #1495: avoid runtime dependency on Commons Collections

  Improvements

  Dependency Upgrade

  New Feature

#### 4.2.1 (15-04-2019)

  Bugs

    * Fix #1297: wrong result produced when exec in used and params contains '&'. Url string not encoded properly.
    * Fix #1473: Use correct plural form in OpenshiftRole
    * Fix #1480: The kubernetes-client is not optionally depending on bouncycastle.
    * Fix #1490: Resource could not be loaded
    * Fix #1468: Taking labels into consideration when comparing resources for equality.

  Improvements

    * Fix #1455: Use SubjectAccessReview and LocalSubjectAccessReview in kubernetes client using subjectAccessReviewAuth()

  Dependency Upgrade


  New Feature

    * First Draft of Custom Resource Improvements (#1472)

#### 4.2.0 (29-03-2019)

  Bugs

    * Fix #1387: ValidatingWebhookConfigurationOperationsImpl should be a NonNamespaceOperation
    * Fix #1429: Fixes JsonMappingException: No resource type found for:v1#List when reading a Kubernetes List YAML
    * Fix #760: Api get pod from yaml issue
    * Fix #807: Loading a deployment from server with a config file throws exception

  Improvements

    * Fix #1425: Preserve labels and fields when using CRD's withResourceVersion()
    * Service DSL now includes methods for port forwarding
    * Introduce file and dir read / copy from pods

  Dependency Upgrade

    * Upgrade Sundrio to 0.17.2
    * Upgrade to Bean Validation 2.0

  New Feature

#### 4.1.3 (02-03-2019)

  Bugs

   * Fix nanosecond conversion using waitUntilReady
   * Fix #1008: Use a reasonable buffer size for exec stdin
   * Fix #1005: Loading a template from file and processing it locally by passing parameters map is broken

  Improvements

    * Fix #1362: store exceptions thrown in port forwarder websocket
    * Generate Jandex index file for faster lookup performance
    * Fix #1361: Relax restrictions on environment variable names
    * Refactor: Use lambdas wherever possible across project
    * Fix #1371: Add an example for Job Controller

  Dependency Upgrade
    * Bump Snakeyaml to version 1.24

  New Feature
    * Feature 213: Added require( ) method to Resource object class.
    * Fix #1064: Make Deployments rollable

#### 4.1.2
  Bugs

    * Fix #1271: Issue deploying ReplicaSet to extensions/v1beta1

    * Fix #1152: Renamed Kubernetes RBAC resources to use non-prefixed names and renamed Openshift RBAC resources to prefix with Openshift

    * Fix #1218: CustomResourceDefinitions: cascading() causes NoSuchMethodError

    * Fix #1309: Can't get VersionInfo correctly

    * Fix #1332: Unable to use ExecCredentials

    * Fix #1351: NPE IpAddressMatcherTest

  Improvements

    * Updated compatability matrix after model upgrade in README.md

    * Fix #1306: Support `KUBECONFIG` env var with multiple paths

    * Classes implementing KubernetesResourceList has now generic type set.

    * Fix #1348: support `v1beta1` version for `ExecCredentials`

    * Fix #1326: Make CustomResource @Buildable

    * Fix #1354: suppress log warnings that `CustomResourceDefinition`s are still in beta


  Dependency Upgrade

    * Updated jackson to 2.9.8

    * Upgrade okhttp to 3.12.0

  New Feature

    * Fix #1286: Pod Preset Support

    * Fix #1339: oAuth token rotation support

    * Fix #1314: Support for EC Private Keys

  Misc

    * Appended some files to licence check exclusion list.

#### 4.1.1

  Bugs

    * Fix #1239: Fix one case of OkHttp connection leaks

    * Fix #1266: Not setting optional Impersonate-Group results in NPE in ImpersonatorInterceptor

    * Fix #1238: Renamed files with invalid Windows characters

    * Fix #1260: Added Windows support in ConfigTest.honorClientAuthenticatorCommands

    * Fix #579: Add Timestampable interface to PodOperationsImpl/BuildOperationsImpl and set timestamps parameter

    * Fix #1273: customResources can't be used with Cluster scoped CRDs

    * Fix #1228: Closed InputStream in OperationSupport's handleResponse to avoid leak

    * Fix #1280: Fix ExecCredential deserialization in kubeconfig auth

  Improvements

    * Fix #1226 : Extend and move integrations tests

    * Fix #989  : Add support for waitForCondition

    * Fix #1293 : OpenShiftOAuthInterceptor.authorize() should only throw IOException

  Dependency Upgrade

    * Fix #1223: jackson-dataformat-yaml dependency (2.7.7) ageing

    * Fix #1262: Upgrade maven-surefire-plugin to 3.0.0-M1

    * Fix #1272: Upgrade Awaitility to version 3.1.3

    * Fix #1235: Upgrade kubernetes-model to latest kubernetes/Openshift versions


  New Feature
    * Fix #1142: Pagination Support

    * Fix #1234: VolumeNodeAffinity support

    * Fix #1244: Pod Priority Support

    * Fix #1186: Added Support for creating HPA based on custom metrics

#### 4.0.7
  Bugs

    * Fix #1214 : Watch resource versions not correctly tracked resulting in 410 errors on reconnect

  Improvements

    * Fix #1179 : Impersonate-Extra keys may be specified multiple times
    * Fix #1182 : Fixes flaky integration tests.
    * Fix #1200 : Support client authenticator commands like `aws-iam-authenticator`.
    * Fix #1201 : Fix problems with swallowed InterruptedExceptions
    * Chore #1168 : Upgrade to Java 8
    * fix #1197 : Broken withName() method  for CustomResourceDefinition.

  Dependency Upgrade

  New Feature

#### 4.0.4
  Bugs

    * Fix #1180 : DeploymentExamples requires the definition of a selector with match labels

    * Fix #1099 : CustomResourceDefinitions: withResourceVersion() causes NoSuchMethodError

    * Fix #1156 : Watcher does not have correct authentication information in Openshift environment.

    * Fix #1125 : ConfigMap labels are ignored when using mock KubernetesServer

    * Fix #1144 : Get Request with OpenShift Mock Server Not Working

    * Fix #1147 : Cluster context was being ignored when loading the Config from a kubeconfig file

    * Fix #1162 : Deletion of DeploymentConfig now does not fail randomly because of issues related to owner references of the ReplicationController

    * Fix #1165 : Null parameter values when processing a template are now handled properly

    * Fix #1173 : Send response to Callback for exec commands that have no textual feedback

    * Fix #1172 : Use v1beta1 for CronJob

    * Fix #1158: Add support for label selectors in the mock server

  Improvements

    * Added Kubernetes/Openshift examples for client.getVersion()
    * Fix #1126 : Add new option `kubernetes.disable.hostname.verification` / `KUBERNETES_DISABLE_HOSTNAME_VERIFICATION` to disable hostname verification
    * Fix #1178 : Impersonate-Group may be specified multiple times

  Dependency Upgrade

    * Fix #924 : Include kubernetes-model in client BOM with dependencies.

  New Feature

    * Fix #1066 : Add support for Kubernetes RBAC Role and Role Binding
    * Fix #1150: Add support for Kubernetes RBAC Cluster Role and Cluster Role Binding
    * Fix #770: Added Support for CronJob
    * Fix #1140: Provide User Utilities
    * Fix #1139 : Make it easy to get the URL of a service.

#### 4.0.0
  Bugs

    * Fix #1098 : Unable to create LimitRange from yaml
    * Fix #1089 : Query parameters are not correctly processed if set in `masterUrl`
    * Fix #1112 : Append multiple query param in masterUrl
    * Fix #1085 : Impersonate parameters are not configurable for DefaultOpenShiftClient
    * Fix #1106 : Fix typo in crud mode in mockserver

  New Feature

    * Fix #1020 : Support for Kubernetes/Openshift v1.9/v3.9 respectively

  Improvements

    * Fix #1119 : Regression Test are more stable and takes less time to execute

  Dependency Upgrade

    * Kubernetes Model upgraded to 3.0.0 with support for Kubernetes/Openshift v1.9/v3.9 respectively
      Features and Fixes Available
       * Resources according to Kubernetes/Openshift v1.9/v3.9
       * Add support for RBAC Role, Role Binding and Netnamespace in Model
       * KubernetesDeserializer shouldn't pickup mappings from incompatible providers
       * Add all packages in KubernetesDeserializer

  Major Movements and Changes

    * SecurityContextConstraints has been moved to OpenShift client from Kubernetes Client
    * Job dsl is in both `batch` and `extensions`(Extensions is deprecated)
    * DaemonSet dsl is in both `apps` and `extensions`(Extensions is deprecated)
    * Deployment dsl is in both `apps` and `extensions`(Extensions is deprecated)
    * ReplicaSet dsl is in both `apps` and `extensions`(Extensions is deprecated)
    * NetworkPolicy dsl is in both `network` and `extensiosn`(Extensions is deprecated)
    * Storage Class moved from `client base DSL` to `storage` DSL
    * PodSecurityPolicies moved from `client base DSL` and `extensions` to only `extensions`
    * ThirdPartyResource has been removed.

#### 3.2.0
  Bugs
   * Fix #1083 : Mock Kubernetes server only handles core and extensions API groups
   * Fix #1087 : Mock server can't list custom resources
   * Fix #1055 : Unable to log in to cluster when using username and password

  New Feature
   * Support `error` websocket channel - https://github.com/fabric8io/kubernetes-client/pull/1045

  Improvements
   * Do not repeatedly create Config instance in exec - https://github.com/fabric8io/kubernetes-client/pull/1081
   * Determine kubernetes service host and port from environment if available - https://github.com/fabric8io/kubernetes-client/pull/1086
   * Upgraded Kuberneted Model version to 2.1.1
     Features and Fixes Available
      * KubernetesDeserializer can now lookup for resource mappings via ServiceLoader - https://github.com/fabric8io/kubernetes-model/pull/307
      * Add new package to OSGi exports - https://github.com/fabric8io/kubernetes-model/pull/310
      * Add additional types that are needed to support extensions - https://github.com/fabric8io/kubernetes-model/pull/305

#### 3.1.12
  Bugs
   * Fix #1070 : Error parsing openshift json template with the latest version

  New Feature
   * Fix #1048 : Add support for the k8s/openshift version

  Improvements
   * Fixes premature call to watcher onClose

#### 3.1.11
  Bugs
   * Fix #1013 : Kubernetes connection is not getting closed.
   * Fix #1004 : Multiple document handling breaks if "---" found anywhere in the document
   * Fix #1035 : RejectedExecutionException in WatchHTTPManager
   * Impersonation parameters not set in withRequestConfig - https://github.com/fabric8io/kubernetes-client/pull/1037

  Improvements
   * NO_PROXY setting now supports IP ranges so you can specify whole subnet to be excluded from proxy traffic eg. 192.168.0.1/8

#### 3.1.10
  Bugs

  New Feature
   * Added support for StorageClass - https://github.com/fabric8io/kubernetes-client/pull/978
   * Added support for PodSecurityPolicy - https://github.com/fabric8io/kubernetes-client/pull/992
   * The client now warns when using Kubernetes alpha or beta resources - https://github.com/fabric8io/kubernetes-client/pull/1010
   * A Config can now be built from `Config.fromKubeconfig(kubeconfigFileContents)`: https://github.com/fabric8io/kubernetes-client/pull/1029

  Improvements
   * Fixed issue of SecurityContextConstraints not working - https://github.com/fabric8io/kubernetes-client/pull/982
	Note :- This got fixed by fixing model - https://github.com/fabric8io/kubernetes-model/pull/274
  Dependencies Upgrade<|MERGE_RESOLUTION|>--- conflicted
+++ resolved
@@ -4,12 +4,8 @@
 #### Bugs
 * Fix #1827: Fix `withGracePeriod` and `withPropagationPolicy` return type to safely chain further DSL methods and default GracePeriod to 30s
 * Fix #1828: VersionInfo date parsing of year
-<<<<<<< HEAD
 * Fix #1838: Use the correct apiGroup for Knative in KnativeResourceMappingProvider
-=======
 * Fix #1844: KubernetesDeserializer can now handle ArrayNode.
->>>>>>> 8f96d2e0
-
 
 #### Improvements
 * Cleanup log4j dependency from project
