--- conflicted
+++ resolved
@@ -2,9 +2,7 @@
 
 ### 4.7-SNAPSHOT
 #### Bugs
-<<<<<<< HEAD
 * Fix #1827: Fix `withGracePeriod` and `withPropagationPolicy` return type to safely chain further DSL methods and default GracePeriod to 30s
-=======
 
 #### Improvements
 
@@ -16,7 +14,6 @@
 ### 4.6.1 (15-10-2019)
 #### Bugs
 * Fix #1796: Check if BouncyCastle provider is set
->>>>>>> 8481ccd8
 * Fix #1724: createOrReplace function does not work properly for Custom defined resources
 * Fix #1775: KubernetesList.list().delete(resources) orphanDependents semantics change between 4.1.3 and 4.5.2
 * Fix #1803: Missing "/" in request url while using customresource client
