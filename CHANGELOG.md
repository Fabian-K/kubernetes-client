## CHANGELOG

### 4.7-SNAPSHOT
#### Bugs
* Fix #1850: Add option to disable timestamps in build logs on Openshift
* Fix #1902: Fix the usage of reflection, so that `getMetadata` is detected properly
* Fix #1486: Creating CRDs with schema validation is broken
* Fix #1707: HorizontalPodAutoscalerSpecBuilder found no metric method

#### Improvements
* Fix #1880: Remove use of reapers manually doing cascade deletion of resources, leave it upto Kubernetes APIServer
<<<<<<< HEAD
* Test coverage for ServiceCatalog
=======
* Fix #1772: Add Javadocs for KubernetesClient class
>>>>>>> 69f462f9

#### Dependency Upgrade
* Fix #1889: update tekton from v0.7.0 to v0.9.0
* Fix #1872: Support for kubernetes 1.17

#### New Features
* Fix #1548: Allow user to update the status on CustomResources

### 4.6.4 (20-11-2019)
#### Bugs
* Fix #1866: fix disabled Integration tests
* Fix #1859 - Pass caller's propagation-policy/cascade options to the underlying replicaset when deleting a deployment

#### Improvements
* Fix #1832: chore: refactor poms and update some dependencies

#### Dependency Upgrade
* Fix #1869: chore(deps): bump maven.surefire.plugin.version from 3.0.0-M3 to 3.0.0-M4
* Fix #1864: chore(deps): bump jackson-bom from 2.10.0 to 2.10.1

#### New Features
* Fix #1041: Support cascading delete on custom resources
* Fix #1765 Ability to upload files to a pod

### 4.6.3 (09-11-2019)
#### Bugs
* Fix #1838: Use the correct apiGroup for Knative in KnativeResourceMappingProvider
* Fix #1856: Prevent NPE loop when deleting locally loaded scaleable resource (e.g. statefulset).
* Fix #1853: Revert #1800 due to the concern pointed out [here](https://github.com/fabric8io/kubernetes-client/pull/1800#issuecomment-549561724)

#### Improvements

#### Dependency Upgrade
* chore(deps): bump maven-jar-plugin from 3.1.2 to 3.2.0
* chore(deps): bump maven-source-plugin from 3.1.0 to 3.2.0
* chore(deps): bump jackson-bom from 2.9.10 to 2.10.0

#### New Feature
* Fix #1188: Support for logs for Jobs

### 4.6.2 (01-11-2019)
#### Bugs
* Fix #1833: Respect the termination grace period from the Kubernetes resource by default
* Fix #1827: Fix `withGracePeriod` and `withPropagationPolicy` return type to safely chain further DSL methods and default GracePeriod to 30s
* Fix #1828: VersionInfo date parsing of year
* Fix #1844: KubernetesDeserializer can now handle ArrayNode.
* Fix #1853: Reverts changes introduced by #1800

#### Improvements
* Cleanup log4j dependency from project

#### Dependency Upgrade

#### New Feature
* Fix #1816: Support for Binding in k8-client dsl

### 4.6.1 (15-10-2019)
#### Bugs
* Fix #1796: Check if BouncyCastle provider is set
* Fix #1724: createOrReplace function does not work properly for Custom defined resources
* Fix #1775: KubernetesList.list().delete(resources) orphanDependents semantics change between 4.1.3 and 4.5.2
* Fix #1803: Missing "/" in request url while using customresource client
* Fix #1789: Create or replace on operation seems broken
* Fix #1782: Informer Deadlock; Fix lock typo in SharedProcessor
* Fix #1607: WaitUntilReady for lists

#### Improvements
* Fix #1797: Utils.waitUntilReady should record the stack trace of the caller before rethrowing an exception
* Add support for filtering labels by EXISTS/NOT_EXISTS via the single argument versions of `.withLabel` and `.withoutLabel`
* Schedule reconnect in case of HTTP_GONE when watching; the rescheduled connect will start from beginning of history by not specifying resourceVersion
* Example added for PortForward.

#### Dependency Upgrade
* Updated Knative Serving to v0.9.90
* Update Tekton to v0.7.0

#### New Feature
* Add support for watch in RawCustomResourceOperations

### 4.6.0 (20-09-2019)
#### Bugs
* Fix #1767: Removed fixed override for Okhttp client's `pingInterval`
* Fix #1758: generation of resource handlers for OpenShift
* Fix #1626: Scaling StatefulSets with waiting seems to fail

#### Improvements

#### Dependency Upgrade
* Updated Kubernetes Model to Kubernetes v1.15.3

#### New Feature
* Fix #1380: Support for ControllerRevision
* Added Template Instance Support
* Fix #1384: Initial draft for SharedInformer support.

### 4.5.2 (14-09-2019)
#### Bugs
* Fix #1759: Portforwarding is broken

#### Improvements

#### Dependency Upgrade

#### New Feature


### 4.5.1 (11-09-2019)

#### Improvements
  * Removed Bean Validation integration

### 4.5.0 (10-09-2019)

#### Bugs
  * Fix #1745: Calling getInputStreamFromDataOrFile function with correct parameter order
  * Fix #1730: Fix failing build on jdk11
  * Fix #1634: Cascade delete can't be overriden
  * Fixed Knative model so that it recognizes Container and Volume types as Buildable.
  * Remove lexicographic resource version check in WatchHTTPManager

#### Improvements
  * Added in kubernetes-server-mock (CRUD) the withoutLabel filter and respective tests
  * Removed @Valid annotation from all model class fields (improves quarkus integration).

#### New Feature
  * Allow user to set a propagation policy on deletion


### 4.4.2 (23-08-2019)
#### Bugs
  * Fix #1706: admissionregistration resources are now parsed correctly
  * Fix #1722: Service port forward are now done in the correct namespace
  * Fixed deserialize of `IntOrString` with correct `Kind` instead of `null`

#### Improvements
  * Test coverage for HorizontalPodAutoscaler
  * Added example for PersistentVolumeClaim
  * Added test coverage for ResourceQuota

#### Dependency Upgrade
  * Fix #1331: Migrated from JUnit 4 to JUnit 5

#### New Feature
  * Service Catalog extension


### 4.4.1 (08-08-2019)
####  Bugs
  * Fix #1690: Endpoints is always pluralized
  * Fix #1684: Fixed URL resolution algorithm for OpenShift resources without API Group name

#### Improvements
  * Fix #1650: Introduced `kubernetes.disable.autoConfig` system property to disable auto configuration in Config
  * Fix #1661: Remove generic parameter from KubernetesResource
  * Improved OpenShiftOperation.wrap method performance
  * RawCustomResourceOperationsImpl#makeCall now closes the created Response object

#### Dependency Upgrade

#### New Feature

### 4.4.0 (05-08-2019)
  Bugs
  * Fix #1592: Corrected type returned by Config.builder()
  * Fix #1565: CRD's Enums are prefixed with Raw keyword
  * Fixed user/password authentication bug in OpenShift 4
  * Fix #1667: Origin header for watch requests had a port of -1 when no port specified

  Improvements
   * Test coverage for PersistentVolumeClaim
   * Fix #1589: Move HorizontalPodAutoscaler to autoscaling/v1
   * Fix #1553: Allow to explicitly set non-matching field selectors using `withoutField`
   * Cleaned up kubernetes-model pom.xml
   * Removed deprecated KubernetesKind enum

  Dependency Upgrade

  New Feature
  * Knative extension
  * Tekton extension
  * Increased OpenShift 4.x compatibility

### 4.3.1 (19-07-2019)
  Bugs
   * Fix #1592: Corrected type returned by Config.builder()
   * Set cascade deletion to true in case of list operations
   * Fix #1617: Multiple CA certificates with non-unique Subject DN not loaded
   * Fix #1634: Make map backing KubernetesDeserializer thread-safe

  Improvements
    * Test coverage for Namespace.
    * Example added for NamespaceQuota
    * Example added for Endpoints.
    * Test coverage for Endpoints.
    * Fix #1589: Move HorizontalPodAutoscaler to autoscaling/v1
    * Fix #1553: Allow to explicitly set non-matching field selectors using withoutField
    * assertNotNull replaced with assertTrue for boolean statements in unit tests
    * Test coverage for PodPreset
    * Added test coverage for PersistentVolume
    * Fix #1290: Added github stale bot.
    * Add type parameter to make CustomResourceList.getItems() return a typed List.

  Dependency Upgrade
    * Upgrade Jackson to version 2.9.9

  New Feature
    * Fixes #973: added support for service catalog client
    * Added support for SelfSubjectAccessReview
    * Added support for SelfSubjectRulesReview

#### 4.3.0 (10-06-2019)

  Bugs

    * Fix #1500: exec `redirectingInput` was not correctly setting the input pipe (since 4.2.0).
    * Fix #1507: remove unnecessary OutputStream copying a directory and return the directory object instead the file object when a directory is copied or read
    * Fix #758: Deleting Deployments with `.cascading(true)` creates a new Replica Set
    * Fix #1515: HasMetadataOperation.periodicWatchUntilReady is broken
    * Fix #1550: MutatingWebhookConfigurationOperationsImpl should be a NonNamespaceOperation

  Improvements

    * Added example for raw custom resources.

  Dependency Upgrade

  New Feature
   * Fix #1523: Added createOrReplace() method to RawCustomResourceOperations dsl
   * Feature #1374 Add support for resizeChannel in ExecWebSocketListener

#### 4.2.2 (17-04-2019)

  Bugs

    * Fix #1297: wrong result produced when exec in used and params contains '&'. Url string not encoded properly.
    * Fix #1449: System.currentTimeMillis() replaced with System.nanoTime()
    * Fix #1495: avoid runtime dependency on Commons Collections

  Improvements

  Dependency Upgrade

  New Feature

#### 4.2.1 (15-04-2019)

  Bugs

    * Fix #1297: wrong result produced when exec in used and params contains '&'. Url string not encoded properly.
    * Fix #1473: Use correct plural form in OpenshiftRole
    * Fix #1480: The kubernetes-client is not optionally depending on bouncycastle.
    * Fix #1490: Resource could not be loaded
    * Fix #1468: Taking labels into consideration when comparing resources for equality.

  Improvements

    * Fix #1455: Use SubjectAccessReview and LocalSubjectAccessReview in kubernetes client using subjectAccessReviewAuth()

  Dependency Upgrade


  New Feature

    * First Draft of Custom Resource Improvements (#1472)

#### 4.2.0 (29-03-2019)

  Bugs

    * Fix #1387: ValidatingWebhookConfigurationOperationsImpl should be a NonNamespaceOperation
    * Fix #1429: Fixes JsonMappingException: No resource type found for:v1#List when reading a Kubernetes List YAML
    * Fix #760: Api get pod from yaml issue
    * Fix #807: Loading a deployment from server with a config file throws exception

  Improvements

    * Fix #1425: Preserve labels and fields when using CRD's withResourceVersion()
    * Service DSL now includes methods for port forwarding
    * Introduce file and dir read / copy from pods

  Dependency Upgrade

    * Upgrade Sundrio to 0.17.2
    * Upgrade to Bean Validation 2.0

  New Feature

#### 4.1.3 (02-03-2019)

  Bugs

   * Fix nanosecond conversion using waitUntilReady
   * Fix #1008: Use a reasonable buffer size for exec stdin
   * Fix #1005: Loading a template from file and processing it locally by passing parameters map is broken

  Improvements

    * Fix #1362: store exceptions thrown in port forwarder websocket
    * Generate Jandex index file for faster lookup performance
    * Fix #1361: Relax restrictions on environment variable names
    * Refactor: Use lambdas wherever possible across project
    * Fix #1371: Add an example for Job Controller

  Dependency Upgrade
    * Bump Snakeyaml to version 1.24

  New Feature
    * Feature 213: Added require( ) method to Resource object class.
    * Fix #1064: Make Deployments rollable

#### 4.1.2
  Bugs

    * Fix #1271: Issue deploying ReplicaSet to extensions/v1beta1

    * Fix #1152: Renamed Kubernetes RBAC resources to use non-prefixed names and renamed Openshift RBAC resources to prefix with Openshift

    * Fix #1218: CustomResourceDefinitions: cascading() causes NoSuchMethodError

    * Fix #1309: Can't get VersionInfo correctly

    * Fix #1332: Unable to use ExecCredentials

    * Fix #1351: NPE IpAddressMatcherTest

  Improvements

    * Updated compatability matrix after model upgrade in README.md

    * Fix #1306: Support `KUBECONFIG` env var with multiple paths

    * Classes implementing KubernetesResourceList has now generic type set.

    * Fix #1348: support `v1beta1` version for `ExecCredentials`

    * Fix #1326: Make CustomResource @Buildable

    * Fix #1354: suppress log warnings that `CustomResourceDefinition`s are still in beta


  Dependency Upgrade

    * Updated jackson to 2.9.8

    * Upgrade okhttp to 3.12.0

  New Feature

    * Fix #1286: Pod Preset Support

    * Fix #1339: oAuth token rotation support

    * Fix #1314: Support for EC Private Keys

  Misc

    * Appended some files to licence check exclusion list.

#### 4.1.1

  Bugs

    * Fix #1239: Fix one case of OkHttp connection leaks

    * Fix #1266: Not setting optional Impersonate-Group results in NPE in ImpersonatorInterceptor

    * Fix #1238: Renamed files with invalid Windows characters

    * Fix #1260: Added Windows support in ConfigTest.honorClientAuthenticatorCommands

    * Fix #579: Add Timestampable interface to PodOperationsImpl/BuildOperationsImpl and set timestamps parameter

    * Fix #1273: customResources can't be used with Cluster scoped CRDs

    * Fix #1228: Closed InputStream in OperationSupport's handleResponse to avoid leak

    * Fix #1280: Fix ExecCredential deserialization in kubeconfig auth

  Improvements

    * Fix #1226 : Extend and move integrations tests

    * Fix #989  : Add support for waitForCondition

    * Fix #1293 : OpenShiftOAuthInterceptor.authorize() should only throw IOException

  Dependency Upgrade

    * Fix #1223: jackson-dataformat-yaml dependency (2.7.7) ageing

    * Fix #1262: Upgrade maven-surefire-plugin to 3.0.0-M1

    * Fix #1272: Upgrade Awaitility to version 3.1.3

    * Fix #1235: Upgrade kubernetes-model to latest kubernetes/Openshift versions


  New Feature
    * Fix #1142: Pagination Support

    * Fix #1234: VolumeNodeAffinity support

    * Fix #1244: Pod Priority Support

    * Fix #1186: Added Support for creating HPA based on custom metrics

#### 4.0.7
  Bugs

    * Fix #1214 : Watch resource versions not correctly tracked resulting in 410 errors on reconnect

  Improvements

    * Fix #1179 : Impersonate-Extra keys may be specified multiple times
    * Fix #1182 : Fixes flaky integration tests.
    * Fix #1200 : Support client authenticator commands like `aws-iam-authenticator`.
    * Fix #1201 : Fix problems with swallowed InterruptedExceptions
    * Chore #1168 : Upgrade to Java 8
    * fix #1197 : Broken withName() method  for CustomResourceDefinition.

  Dependency Upgrade

  New Feature

#### 4.0.4
  Bugs

    * Fix #1180 : DeploymentExamples requires the definition of a selector with match labels

    * Fix #1099 : CustomResourceDefinitions: withResourceVersion() causes NoSuchMethodError

    * Fix #1156 : Watcher does not have correct authentication information in Openshift environment.

    * Fix #1125 : ConfigMap labels are ignored when using mock KubernetesServer

    * Fix #1144 : Get Request with OpenShift Mock Server Not Working

    * Fix #1147 : Cluster context was being ignored when loading the Config from a kubeconfig file

    * Fix #1162 : Deletion of DeploymentConfig now does not fail randomly because of issues related to owner references of the ReplicationController

    * Fix #1165 : Null parameter values when processing a template are now handled properly

    * Fix #1173 : Send response to Callback for exec commands that have no textual feedback

    * Fix #1172 : Use v1beta1 for CronJob

    * Fix #1158: Add support for label selectors in the mock server

  Improvements

    * Added Kubernetes/Openshift examples for client.getVersion()
    * Fix #1126 : Add new option `kubernetes.disable.hostname.verification` / `KUBERNETES_DISABLE_HOSTNAME_VERIFICATION` to disable hostname verification
    * Fix #1178 : Impersonate-Group may be specified multiple times

  Dependency Upgrade

    * Fix #924 : Include kubernetes-model in client BOM with dependencies.

  New Feature

    * Fix #1066 : Add support for Kubernetes RBAC Role and Role Binding
    * Fix #1150: Add support for Kubernetes RBAC Cluster Role and Cluster Role Binding
    * Fix #770: Added Support for CronJob
    * Fix #1140: Provide User Utilities
    * Fix #1139 : Make it easy to get the URL of a service.

#### 4.0.0
  Bugs

    * Fix #1098 : Unable to create LimitRange from yaml
    * Fix #1089 : Query parameters are not correctly processed if set in `masterUrl`
    * Fix #1112 : Append multiple query param in masterUrl
    * Fix #1085 : Impersonate parameters are not configurable for DefaultOpenShiftClient
    * Fix #1106 : Fix typo in crud mode in mockserver

  New Feature

    * Fix #1020 : Support for Kubernetes/Openshift v1.9/v3.9 respectively

  Improvements

    * Fix #1119 : Regression Test are more stable and takes less time to execute

  Dependency Upgrade

    * Kubernetes Model upgraded to 3.0.0 with support for Kubernetes/Openshift v1.9/v3.9 respectively
      Features and Fixes Available
       * Resources according to Kubernetes/Openshift v1.9/v3.9
       * Add support for RBAC Role, Role Binding and Netnamespace in Model
       * KubernetesDeserializer shouldn't pickup mappings from incompatible providers
       * Add all packages in KubernetesDeserializer

  Major Movements and Changes

    * SecurityContextConstraints has been moved to OpenShift client from Kubernetes Client
    * Job dsl is in both `batch` and `extensions`(Extensions is deprecated)
    * DaemonSet dsl is in both `apps` and `extensions`(Extensions is deprecated)
    * Deployment dsl is in both `apps` and `extensions`(Extensions is deprecated)
    * ReplicaSet dsl is in both `apps` and `extensions`(Extensions is deprecated)
    * NetworkPolicy dsl is in both `network` and `extensiosn`(Extensions is deprecated)
    * Storage Class moved from `client base DSL` to `storage` DSL
    * PodSecurityPolicies moved from `client base DSL` and `extensions` to only `extensions`
    * ThirdPartyResource has been removed.

#### 3.2.0
  Bugs
   * Fix #1083 : Mock Kubernetes server only handles core and extensions API groups
   * Fix #1087 : Mock server can't list custom resources
   * Fix #1055 : Unable to log in to cluster when using username and password

  New Feature
   * Support `error` websocket channel - https://github.com/fabric8io/kubernetes-client/pull/1045

  Improvements
   * Do not repeatedly create Config instance in exec - https://github.com/fabric8io/kubernetes-client/pull/1081
   * Determine kubernetes service host and port from environment if available - https://github.com/fabric8io/kubernetes-client/pull/1086
   * Upgraded Kuberneted Model version to 2.1.1
     Features and Fixes Available
      * KubernetesDeserializer can now lookup for resource mappings via ServiceLoader - https://github.com/fabric8io/kubernetes-model/pull/307
      * Add new package to OSGi exports - https://github.com/fabric8io/kubernetes-model/pull/310
      * Add additional types that are needed to support extensions - https://github.com/fabric8io/kubernetes-model/pull/305

#### 3.1.12
  Bugs
   * Fix #1070 : Error parsing openshift json template with the latest version

  New Feature
   * Fix #1048 : Add support for the k8s/openshift version

  Improvements
   * Fixes premature call to watcher onClose

#### 3.1.11
  Bugs
   * Fix #1013 : Kubernetes connection is not getting closed.
   * Fix #1004 : Multiple document handling breaks if "---" found anywhere in the document
   * Fix #1035 : RejectedExecutionException in WatchHTTPManager
   * Impersonation parameters not set in withRequestConfig - https://github.com/fabric8io/kubernetes-client/pull/1037

  Improvements
   * NO_PROXY setting now supports IP ranges so you can specify whole subnet to be excluded from proxy traffic eg. 192.168.0.1/8

#### 3.1.10
  Bugs

  New Feature
   * Added support for StorageClass - https://github.com/fabric8io/kubernetes-client/pull/978
   * Added support for PodSecurityPolicy - https://github.com/fabric8io/kubernetes-client/pull/992
   * The client now warns when using Kubernetes alpha or beta resources - https://github.com/fabric8io/kubernetes-client/pull/1010
   * A Config can now be built from `Config.fromKubeconfig(kubeconfigFileContents)`: https://github.com/fabric8io/kubernetes-client/pull/1029

  Improvements
   * Fixed issue of SecurityContextConstraints not working - https://github.com/fabric8io/kubernetes-client/pull/982
	Note :- This got fixed by fixing model - https://github.com/fabric8io/kubernetes-model/pull/274
  Dependencies Upgrade<|MERGE_RESOLUTION|>--- conflicted
+++ resolved
@@ -9,11 +9,8 @@
 
 #### Improvements
 * Fix #1880: Remove use of reapers manually doing cascade deletion of resources, leave it upto Kubernetes APIServer
-<<<<<<< HEAD
 * Test coverage for ServiceCatalog
-=======
 * Fix #1772: Add Javadocs for KubernetesClient class
->>>>>>> 69f462f9
 
 #### Dependency Upgrade
 * Fix #1889: update tekton from v0.7.0 to v0.9.0
