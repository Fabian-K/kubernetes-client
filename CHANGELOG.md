--- conflicted
+++ resolved
@@ -8,13 +8,9 @@
   Improvements
   * Fix #1650: Introduced `kubernetes.disable.autoConfig` system property to disable auto configuration in Config
   * Fix #1661: Remove generic parameter from KubernetesResource
-<<<<<<< HEAD
   * Improved OpenShiftOperation.wrap method performance
-  
-=======
   * RawCustomResourceOperationsImpl#makeCall now closes the created Response object
 
->>>>>>> b572b480
   Dependency Upgrade
 
   New Feature
