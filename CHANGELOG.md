--- conflicted
+++ resolved
@@ -1,11 +1,7 @@
 ### CHANGELOG
 
 #### 4.1-SNAPSHOT
-<<<<<<< HEAD
-  Improvements
-  
-    * Fix #1361: Relax restrictions on environment variable names
-=======
+
   Bugs
    
    * Fix #1008: Use a reasonable buffer size for exec stdin
@@ -14,12 +10,13 @@
   
     * Fix #1362: store exceptions thrown in port forwarder websocket
     * Generate Jandex index file for faster lookup performance
+    
+    * Fix #1361: Relax restrictions on environment variable names
   
   Dependency Upgrade
   
   New Feature
     * Feature 213: Added require( ) method to Resource object class.
->>>>>>> afa488a6
 
 #### 4.1.2
   Bugs
