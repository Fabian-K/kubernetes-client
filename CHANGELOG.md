--- conflicted
+++ resolved
@@ -13,9 +13,7 @@
 * Fix #2684: Upgrade Kubernetes Model to v1.20.2
 
 #### New Features
-<<<<<<< HEAD
 * Fix #2708: Update CSI Volume Snapshot API to v1
-=======
 * Fix #2702 : Add support for discovery.k8s.io/v1beta1 EndpointSlice in KubernetesClient DSL
 
 _**Note**_: Breaking changes in the API
@@ -48,7 +46,6 @@
 
 #### Bugs
 * Fix #2734: (Backport #2596) Add buildable ref for container, port and volume
->>>>>>> 3e5cb2fa
 
 ### 5.0.0 (2020-12-30)
 
