--- conflicted
+++ resolved
@@ -1,6 +1,11 @@
 ## CHANGELOG
 
-<<<<<<< HEAD
+### 4.13.3 (2021-04-22)
+
+#### Bugs
+* Fix: Set no_proxy in the okhttp builder in case the proxy_url is null
+* Fix #3027: fix NPE when sorting events in KubernetesResourceUtil
+
 ### 5.3.0 (2021-04-08)
 
 #### Bugs
@@ -118,15 +123,6 @@
 - Classes in `io.fabric8.kubernetes.api.model.events` have been moved to `io.fabric8.kubernetes.api.model.events.v1` and `io.fabric8.kubernetes.api.model.events.v1beta1`
 
 ### 4.11.2 (2021-02-09)
-=======
-### 4.13.3 (2021-04-22)
-
-#### Bugs
-* Fix: Set no_proxy in the okhttp builder in case the proxy_url is null
-* Fix #3027: fix NPE when sorting events in KubernetesResourceUtil
-
-### 4.13.2 (2021-02-05)
->>>>>>> 9d50eb5e
 
 #### Bugs
 * Fix #2715: CVE-2021-20218 vulnerable to a path traversal leading to integrity and availability compromise
