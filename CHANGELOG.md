## CHANGELOG

### 4.9-SNAPSHOT
#### Bugs
<<<<<<< HEAD
* Fix #2071: Fixed pvc example issue #2071
=======
>>>>>>> 7ea72c87
* Fix #1109: something drops '-' from Singular/Plural forms of CustomResources
* Fix #1586: Replace of Job should add extra selector property to the resource
* Fix #2034: Quantity.equals mishandles fractions
* Fix #2009: Regression `withoutLabel()` stopped to work
* Fix #2057: Fix jar and osgi bundle generation for extensions
* Fix #2075: KubernetesDeserializer registration for CustomResources
* Fix #2078: watchLog for Deployment and StatefulSet
* Fix #2046: OpenshiftClient getVersion returns null for Openshift ContainerPlatform v4
* Fix #2117: Knative Service.status is always null

#### Improvements
* Fix #1987: Added an example for Task and TaskRun with updated model
* Fix #2019: Added CustomResourceCrudTest
* Fix #2054: JobExample doesn't work
<<<<<<< HEAD
=======
* Fix #2082:  Added filter node metrics via labels
* Generated *List classes for Knative implement proper KubernetesResourceList interface
>>>>>>> 7ea72c87

#### Dependency Upgrade
* Updated Knative model to v0.13.0
* Updated Tekton Model to v0.11.0

#### New Features

### 4.9.0 (2020-03-12)
#### Bugs

* Fix #2047: Readiness#isReady is unreliable for StatefulSet
* Fix #1247: URL parameters are not escaped.
* Fix #1961: Two SharedInformer issues related to kube-apiserver unavailable and relisting
* Fix #2023: Class RawCustomResourceOperationsImpl can't handle HTTP responses with empty body coming from the k8s 
cluster (Jackson deserialization error was throwed). This kind of response can be returned after executing operations 
like the delete of a custom resource.
* Fix #2017: Incorrect plural form for Endpoints kind
* Fix #2053: Fixed parsing of exponential values. Added multiplication to the amount during parsing exponential values.
* Fix #2058: NullPointerException with upload() websocket failures

#### Improvements

* Fix #2012: osgi: Allow the ManagedKubernetesClient to consume an available OAuthTokenProvider

#### Dependency Upgrade
* Updated Knative model to v0.12.0
* Updated Commons-Compress to v1.20 to avoid https://cve.mitre.org/cgi-bin/cvename.cgi?name=CVE-2019-12402

#### New Features
* Fix #1820: Override Createable.create(T) to avoid generic array creation

### 4.8.0 (14-02-2020)
#### Bugs
* Fix #1847: Remove resource-\*.vm files from \*-client.jar
* Fix #959: Support for double braced `${{ }}` template placeholders
* Fix #1964: Refactor Duration
* Fix #703: Fix NullPointerException in Config.tryKubeConfig
* Fix #2000: Unable to create jobs in OSGi environments

#### Improvements
* Fix #1874: Added unit tests verifying windows line-ends (CRLF) work
* Fix #1177: Added support for OpenID Connect token in kubeconfig

#### Dependency Upgrade
* Update Jackson Bom to 2.10.2
* Fix #1968: Support for PodSecurityPolicies in Kubernetes 1.17

#### New Features
* Fix #1948: LeaderElection Implementation (Lock Implementations: ConfigMap & Lease)


### 4.7.1 (24-01-2020)
#### Bugs
* Fix #1937: `Quantity.getAmountInBytes()` should be able to handle negative exponents
* Fix #1805: Unable to create Template on OCP4

#### Improvements
* Fix #1894: SharedInformer Improvements
* Fix #1963: Use Serialization not a default ObjectMapper in Watch
* Fix #1957: Build Failing on CI due to Central repository moving to HTTPS

#### Dependency Upgrade
* Fix #1962: chore(deps): bump karaf.version from 4.2.7 to 4.2.8
* Fix #1960: chore(deps): bump junit-bom from 5.5.2 to 5.6.0
* Fix #1939: chore(deps): bump sundrio.version from 0.20.0 to 0.21.0

#### New Features
* Fix #1917: Allow user to add custom Headers to client

### 4.7.0 (08-01-2020)
#### Bugs
* Fix #1850: Add option to disable timestamps in build logs on Openshift
* Fix #1902: Fix the usage of reflection, so that `getMetadata` is detected properly
* Fix #1925: Client should always read services from server during replace
* Fix #1486: Creating CRDs with schema validation is broken
* Fix #1707: HorizontalPodAutoscalerSpecBuilder found no metric method
* Fix #885: Quantity doesn't honour the unit
* Fix #1895: Parsing different quantity formats

#### Improvements
* Fix #1880: Remove use of reapers manually doing cascade deletion of resources, leave it upto Kubernetes APIServer
* Test coverage for ServiceCatalog
* Fix #1772: Add Javadocs for KubernetesClient class

#### Dependency Upgrade
* Fix #1889: update tekton from v0.7.0 to v0.9.0
* Fix #1872: Support for kubernetes 1.17

#### New Features
* Fix #417: Support Subresources
* Fix #1548: Allow user to update the status on CustomResources
* Fix #1282: Add Support for fetching Kubernetes metrics
* Fix #1917 Allow user to add custom headers to client

### 4.6.4 (20-11-2019)
#### Bugs
* Fix #1866: fix disabled Integration tests
* Fix #1859 - Pass caller's propagation-policy/cascade options to the underlying replicaset when deleting a deployment

#### Improvements
* Fix #1832: chore: refactor poms and update some dependencies
* SelfSubjectRulesReview test coverage

#### Dependency Upgrade
* Fix #1869: chore(deps): bump maven.surefire.plugin.version from 3.0.0-M3 to 3.0.0-M4
* Fix #1864: chore(deps): bump jackson-bom from 2.10.0 to 2.10.1

#### New Features
* Fix #1041: Support cascading delete on custom resources
* Fix #1765 Ability to upload files to a pod

### 4.6.3 (09-11-2019)
#### Bugs
* Fix #1838: Use the correct apiGroup for Knative in KnativeResourceMappingProvider
* Fix #1856: Prevent NPE loop when deleting locally loaded scaleable resource (e.g. statefulset).
* Fix #1853: Revert #1800 due to the concern pointed out [here](https://github.com/fabric8io/kubernetes-client/pull/1800#issuecomment-549561724)

#### Improvements

#### Dependency Upgrade
* chore(deps): bump maven-jar-plugin from 3.1.2 to 3.2.0
* chore(deps): bump maven-source-plugin from 3.1.0 to 3.2.0
* chore(deps): bump jackson-bom from 2.9.10 to 2.10.0

#### New Feature
* Fix #1188: Support for logs for Jobs

### 4.6.2 (01-11-2019)
#### Bugs
* Fix #1833: Respect the termination grace period from the Kubernetes resource by default
* Fix #1827: Fix `withGracePeriod` and `withPropagationPolicy` return type to safely chain further DSL methods and default GracePeriod to 30s
* Fix #1828: VersionInfo date parsing of year
* Fix #1844: KubernetesDeserializer can now handle ArrayNode.
* Fix #1853: Reverts changes introduced by #1800

#### Improvements
* Cleanup log4j dependency from project

#### Dependency Upgrade

#### New Feature
* Fix #1816: Support for Binding in k8-client dsl

### 4.6.1 (15-10-2019)
#### Bugs
* Fix #1796: Check if BouncyCastle provider is set
* Fix #1724: createOrReplace function does not work properly for Custom defined resources
* Fix #1775: KubernetesList.list().delete(resources) orphanDependents semantics change between 4.1.3 and 4.5.2
* Fix #1803: Missing "/" in request url while using customresource client
* Fix #1789: Create or replace on operation seems broken
* Fix #1782: Informer Deadlock; Fix lock typo in SharedProcessor
* Fix #1607: WaitUntilReady for lists

#### Improvements
* Fix #1797: Utils.waitUntilReady should record the stack trace of the caller before rethrowing an exception
* Add support for filtering labels by EXISTS/NOT_EXISTS via the single argument versions of `.withLabel` and `.withoutLabel`
* Schedule reconnect in case of HTTP_GONE when watching; the rescheduled connect will start from beginning of history by not specifying resourceVersion
* Example added for PortForward.

#### Dependency Upgrade
* Updated Knative Serving to v0.9.90
* Update Tekton to v0.7.0

#### New Feature
* Add support for watch in RawCustomResourceOperations

### 4.6.0 (20-09-2019)
#### Bugs
* Fix #1767: Removed fixed override for Okhttp client's `pingInterval`
* Fix #1758: generation of resource handlers for OpenShift
* Fix #1626: Scaling StatefulSets with waiting seems to fail

#### Improvements

#### Dependency Upgrade
* Updated Kubernetes Model to Kubernetes v1.15.3

#### New Feature
* Fix #1380: Support for ControllerRevision
* Added Template Instance Support
* Fix #1384: Initial draft for SharedInformer support.

### 4.5.2 (14-09-2019)
#### Bugs
* Fix #1759: Portforwarding is broken

#### Improvements

#### Dependency Upgrade

#### New Feature


### 4.5.1 (11-09-2019)

#### Improvements
  * Removed Bean Validation integration

### 4.5.0 (10-09-2019)

#### Bugs
  * Fix #1745: Calling getInputStreamFromDataOrFile function with correct parameter order
  * Fix #1730: Fix failing build on jdk11
  * Fix #1634: Cascade delete can't be overriden
  * Fixed Knative model so that it recognizes Container and Volume types as Buildable.
  * Remove lexicographic resource version check in WatchHTTPManager

#### Improvements
  * Added in kubernetes-server-mock (CRUD) the withoutLabel filter and respective tests
  * Removed @Valid annotation from all model class fields (improves quarkus integration).

#### New Feature
  * Allow user to set a propagation policy on deletion


### 4.4.2 (23-08-2019)
#### Bugs
  * Fix #1706: admissionregistration resources are now parsed correctly
  * Fix #1722: Service port forward are now done in the correct namespace
  * Fixed deserialize of `IntOrString` with correct `Kind` instead of `null`

#### Improvements
  * Test coverage for HorizontalPodAutoscaler
  * Added example for PersistentVolumeClaim
  * Added test coverage for ResourceQuota

#### Dependency Upgrade
  * Fix #1331: Migrated from JUnit 4 to JUnit 5

#### New Feature
  * Service Catalog extension


### 4.4.1 (08-08-2019)
####  Bugs
  * Fix #1690: Endpoints is always pluralized
  * Fix #1684: Fixed URL resolution algorithm for OpenShift resources without API Group name

#### Improvements
  * Fix #1650: Introduced `kubernetes.disable.autoConfig` system property to disable auto configuration in Config
  * Fix #1661: Remove generic parameter from KubernetesResource
  * Improved OpenShiftOperation.wrap method performance
  * RawCustomResourceOperationsImpl#makeCall now closes the created Response object

#### Dependency Upgrade

#### New Feature

### 4.4.0 (05-08-2019)
#### Bugs
  * Fix #1592: Corrected type returned by Config.builder()
  * Fix #1565: CRD's Enums are prefixed with Raw keyword
  * Fixed user/password authentication bug in OpenShift 4
  * Fix #1667: Origin header for watch requests had a port of -1 when no port specified

#### Improvements
   * Test coverage for PersistentVolumeClaim
   * Fix #1589: Move HorizontalPodAutoscaler to autoscaling/v1
   * Fix #1553: Allow to explicitly set non-matching field selectors using `withoutField`
   * Cleaned up kubernetes-model pom.xml
   * Removed deprecated KubernetesKind enum

#### Dependency Upgrade

#### New Feature
  * Knative extension
  * Tekton extension
  * Increased OpenShift 4.x compatibility

### 4.3.1 (19-07-2019)
#### Bugs
  * Fix #1592: Corrected type returned by Config.builder()
  * Set cascade deletion to true in case of list operations
  * Fix #1617: Multiple CA certificates with non-unique Subject DN not loaded
  * Fix #1634: Make map backing KubernetesDeserializer thread-safe

#### Improvements
  * Test coverage for Namespace.
  * Example added for NamespaceQuota
  * Example added for Endpoints.
  * Test coverage for Endpoints.
  * Fix #1589: Move HorizontalPodAutoscaler to autoscaling/v1
  * Fix #1553: Allow to explicitly set non-matching field selectors using withoutField
  * assertNotNull replaced with assertTrue for boolean statements in unit tests
  * Test coverage for PodPreset
  * Added test coverage for PersistentVolume
  * Fix #1290: Added github stale bot.
  * Add type parameter to make CustomResourceList.getItems() return a typed List.

#### Dependency Upgrade
  * Upgrade Jackson to version 2.9.9

#### New Feature
  * Fixes #973: added support for service catalog client
  * Added support for SelfSubjectAccessReview
  * Added support for SelfSubjectRulesReview

### 4.3.0 (10-06-2019)
#### Bugs
  * Fix #1500: exec `redirectingInput` was not correctly setting the input pipe (since 4.2.0).
  * Fix #1507: remove unnecessary OutputStream copying a directory and return the directory object instead the file object when a directory is copied or read
  * Fix #758: Deleting Deployments with `.cascading(true)` creates a new Replica Set
  * Fix #1515: HasMetadataOperation.periodicWatchUntilReady is broken
  * Fix #1550: MutatingWebhookConfigurationOperationsImpl should be a NonNamespaceOperation
  
#### Improvements
  * Added example for raw custom resources.

#### Dependency Upgrade

#### New Feature
  * Fix #1523: Added createOrReplace() method to RawCustomResourceOperations dsl
  * Feature #1374 Add support for resizeChannel in ExecWebSocketListener

### 4.2.2 (17-04-2019)
#### Bugs
  * Fix #1297: wrong result produced when exec in used and params contains '&'. Url string not encoded properly.
  * Fix #1449: System.currentTimeMillis() replaced with System.nanoTime()
  * Fix #1495: avoid runtime dependency on Commons Collections

#### Improvements

#### Dependency Upgrade

#### New Feature

### 4.2.1 (15-04-2019)
#### Bugs
  * Fix #1297: wrong result produced when exec in used and params contains '&'. Url string not encoded properly.
  * Fix #1473: Use correct plural form in OpenshiftRole
  * Fix #1480: The kubernetes-client is not optionally depending on bouncycastle.
  * Fix #1490: Resource could not be loaded
  * Fix #1468: Taking labels into consideration when comparing resources for equality.

#### Improvements
  * Fix #1455: Use SubjectAccessReview and LocalSubjectAccessReview in kubernetes client using subjectAccessReviewAuth()

#### Dependency Upgrade

#### New Feature
  * First Draft of Custom Resource Improvements (#1472)

### 4.2.0 (29-03-2019)
#### Bugs
  * Fix #1387: ValidatingWebhookConfigurationOperationsImpl should be a NonNamespaceOperation
  * Fix #1429: Fixes JsonMappingException: No resource type found for:v1#List when reading a Kubernetes List YAML
  * Fix #760: Api get pod from yaml issue
  * Fix #807: Loading a deployment from server with a config file throws exception

#### Improvements
  * Fix #1425: Preserve labels and fields when using CRD's withResourceVersion()
  * Service DSL now includes methods for port forwarding
  * Introduce file and dir read / copy from pods

#### Dependency Upgrade
  * Upgrade Sundrio to 0.17.2
  * Upgrade to Bean Validation 2.0

#### New Feature

### 4.1.3 (02-03-2019)
#### Bugs
  * Fix nanosecond conversion using waitUntilReady
  * Fix #1008: Use a reasonable buffer size for exec stdin
  * Fix #1005: Loading a template from file and processing it locally by passing parameters map is broken

#### Improvements
  * Fix #1362: store exceptions thrown in port forwarder websocket
  * Generate Jandex index file for faster lookup performance
  * Fix #1361: Relax restrictions on environment variable names
  * Refactor: Use lambdas wherever possible across project
  * Fix #1371: Add an example for Job Controller

#### Dependency Upgrade
  * Bump Snakeyaml to version 1.24

#### New Feature
  * Feature 213: Added require( ) method to Resource object class.
  * Fix #1064: Make Deployments rollable

### 4.1.2
  Bugs

    * Fix #1271: Issue deploying ReplicaSet to extensions/v1beta1

    * Fix #1152: Renamed Kubernetes RBAC resources to use non-prefixed names and renamed Openshift RBAC resources to prefix with Openshift

    * Fix #1218: CustomResourceDefinitions: cascading() causes NoSuchMethodError

    * Fix #1309: Can't get VersionInfo correctly

    * Fix #1332: Unable to use ExecCredentials

    * Fix #1351: NPE IpAddressMatcherTest

  Improvements

    * Updated compatability matrix after model upgrade in README.md

    * Fix #1306: Support `KUBECONFIG` env var with multiple paths

    * Classes implementing KubernetesResourceList has now generic type set.

    * Fix #1348: support `v1beta1` version for `ExecCredentials`

    * Fix #1326: Make CustomResource @Buildable

    * Fix #1354: suppress log warnings that `CustomResourceDefinition`s are still in beta


  Dependency Upgrade

    * Updated jackson to 2.9.8

    * Upgrade okhttp to 3.12.0

  New Feature

    * Fix #1286: Pod Preset Support

    * Fix #1339: oAuth token rotation support

    * Fix #1314: Support for EC Private Keys

  Misc

    * Appended some files to licence check exclusion list.

#### 4.1.1

  Bugs

    * Fix #1239: Fix one case of OkHttp connection leaks

    * Fix #1266: Not setting optional Impersonate-Group results in NPE in ImpersonatorInterceptor

    * Fix #1238: Renamed files with invalid Windows characters

    * Fix #1260: Added Windows support in ConfigTest.honorClientAuthenticatorCommands

    * Fix #579: Add Timestampable interface to PodOperationsImpl/BuildOperationsImpl and set timestamps parameter

    * Fix #1273: customResources can't be used with Cluster scoped CRDs

    * Fix #1228: Closed InputStream in OperationSupport's handleResponse to avoid leak

    * Fix #1280: Fix ExecCredential deserialization in kubeconfig auth

  Improvements

    * Fix #1226 : Extend and move integrations tests

    * Fix #989  : Add support for waitForCondition

    * Fix #1293 : OpenShiftOAuthInterceptor.authorize() should only throw IOException

  Dependency Upgrade

    * Fix #1223: jackson-dataformat-yaml dependency (2.7.7) ageing

    * Fix #1262: Upgrade maven-surefire-plugin to 3.0.0-M1

    * Fix #1272: Upgrade Awaitility to version 3.1.3

    * Fix #1235: Upgrade kubernetes-model to latest kubernetes/Openshift versions


  New Feature
    * Fix #1142: Pagination Support

    * Fix #1234: VolumeNodeAffinity support

    * Fix #1244: Pod Priority Support

    * Fix #1186: Added Support for creating HPA based on custom metrics

#### 4.0.7
  Bugs

    * Fix #1214 : Watch resource versions not correctly tracked resulting in 410 errors on reconnect

  Improvements

    * Fix #1179 : Impersonate-Extra keys may be specified multiple times
    * Fix #1182 : Fixes flaky integration tests.
    * Fix #1200 : Support client authenticator commands like `aws-iam-authenticator`.
    * Fix #1201 : Fix problems with swallowed InterruptedExceptions
    * Chore #1168 : Upgrade to Java 8
    * fix #1197 : Broken withName() method  for CustomResourceDefinition.

  Dependency Upgrade

  New Feature

#### 4.0.4
  Bugs

    * Fix #1180 : DeploymentExamples requires the definition of a selector with match labels

    * Fix #1099 : CustomResourceDefinitions: withResourceVersion() causes NoSuchMethodError

    * Fix #1156 : Watcher does not have correct authentication information in Openshift environment.

    * Fix #1125 : ConfigMap labels are ignored when using mock KubernetesServer

    * Fix #1144 : Get Request with OpenShift Mock Server Not Working

    * Fix #1147 : Cluster context was being ignored when loading the Config from a kubeconfig file

    * Fix #1162 : Deletion of DeploymentConfig now does not fail randomly because of issues related to owner references of the ReplicationController

    * Fix #1165 : Null parameter values when processing a template are now handled properly

    * Fix #1173 : Send response to Callback for exec commands that have no textual feedback

    * Fix #1172 : Use v1beta1 for CronJob

    * Fix #1158: Add support for label selectors in the mock server

  Improvements

    * Added Kubernetes/Openshift examples for client.getVersion()
    * Fix #1126 : Add new option `kubernetes.disable.hostname.verification` / `KUBERNETES_DISABLE_HOSTNAME_VERIFICATION` to disable hostname verification
    * Fix #1178 : Impersonate-Group may be specified multiple times

  Dependency Upgrade

    * Fix #924 : Include kubernetes-model in client BOM with dependencies.

  New Feature

    * Fix #1066 : Add support for Kubernetes RBAC Role and Role Binding
    * Fix #1150: Add support for Kubernetes RBAC Cluster Role and Cluster Role Binding
    * Fix #770: Added Support for CronJob
    * Fix #1140: Provide User Utilities
    * Fix #1139 : Make it easy to get the URL of a service.

#### 4.0.0
  Bugs

    * Fix #1098 : Unable to create LimitRange from yaml
    * Fix #1089 : Query parameters are not correctly processed if set in `masterUrl`
    * Fix #1112 : Append multiple query param in masterUrl
    * Fix #1085 : Impersonate parameters are not configurable for DefaultOpenShiftClient
    * Fix #1106 : Fix typo in crud mode in mockserver

  New Feature

    * Fix #1020 : Support for Kubernetes/Openshift v1.9/v3.9 respectively

  Improvements

    * Fix #1119 : Regression Test are more stable and takes less time to execute

  Dependency Upgrade

    * Kubernetes Model upgraded to 3.0.0 with support for Kubernetes/Openshift v1.9/v3.9 respectively
      Features and Fixes Available
       * Resources according to Kubernetes/Openshift v1.9/v3.9
       * Add support for RBAC Role, Role Binding and Netnamespace in Model
       * KubernetesDeserializer shouldn't pickup mappings from incompatible providers
       * Add all packages in KubernetesDeserializer

  Major Movements and Changes

    * SecurityContextConstraints has been moved to OpenShift client from Kubernetes Client
    * Job dsl is in both `batch` and `extensions`(Extensions is deprecated)
    * DaemonSet dsl is in both `apps` and `extensions`(Extensions is deprecated)
    * Deployment dsl is in both `apps` and `extensions`(Extensions is deprecated)
    * ReplicaSet dsl is in both `apps` and `extensions`(Extensions is deprecated)
    * NetworkPolicy dsl is in both `network` and `extensiosn`(Extensions is deprecated)
    * Storage Class moved from `client base DSL` to `storage` DSL
    * PodSecurityPolicies moved from `client base DSL` and `extensions` to only `extensions`
    * ThirdPartyResource has been removed.

#### 3.2.0
  Bugs
   * Fix #1083 : Mock Kubernetes server only handles core and extensions API groups
   * Fix #1087 : Mock server can't list custom resources
   * Fix #1055 : Unable to log in to cluster when using username and password

  New Feature
   * Support `error` websocket channel - https://github.com/fabric8io/kubernetes-client/pull/1045

  Improvements
   * Do not repeatedly create Config instance in exec - https://github.com/fabric8io/kubernetes-client/pull/1081
   * Determine kubernetes service host and port from environment if available - https://github.com/fabric8io/kubernetes-client/pull/1086
   * Upgraded Kuberneted Model version to 2.1.1
     Features and Fixes Available
      * KubernetesDeserializer can now lookup for resource mappings via ServiceLoader - https://github.com/fabric8io/kubernetes-model/pull/307
      * Add new package to OSGi exports - https://github.com/fabric8io/kubernetes-model/pull/310
      * Add additional types that are needed to support extensions - https://github.com/fabric8io/kubernetes-model/pull/305

#### 3.1.12
  Bugs
   * Fix #1070 : Error parsing openshift json template with the latest version

  New Feature
   * Fix #1048 : Add support for the k8s/openshift version

  Improvements
   * Fixes premature call to watcher onClose

#### 3.1.11
  Bugs
   * Fix #1013 : Kubernetes connection is not getting closed.
   * Fix #1004 : Multiple document handling breaks if "---" found anywhere in the document
   * Fix #1035 : RejectedExecutionException in WatchHTTPManager
   * Impersonation parameters not set in withRequestConfig - https://github.com/fabric8io/kubernetes-client/pull/1037

  Improvements
   * NO_PROXY setting now supports IP ranges so you can specify whole subnet to be excluded from proxy traffic eg. 192.168.0.1/8

#### 3.1.10
  Bugs

  New Feature
   * Added support for StorageClass - https://github.com/fabric8io/kubernetes-client/pull/978
   * Added support for PodSecurityPolicy - https://github.com/fabric8io/kubernetes-client/pull/992
   * The client now warns when using Kubernetes alpha or beta resources - https://github.com/fabric8io/kubernetes-client/pull/1010
   * A Config can now be built from `Config.fromKubeconfig(kubeconfigFileContents)`: https://github.com/fabric8io/kubernetes-client/pull/1029

  Improvements
   * Fixed issue of SecurityContextConstraints not working - https://github.com/fabric8io/kubernetes-client/pull/982
	Note :- This got fixed by fixing model - https://github.com/fabric8io/kubernetes-model/pull/274
  Dependencies Upgrade<|MERGE_RESOLUTION|>--- conflicted
+++ resolved
@@ -2,10 +2,7 @@
 
 ### 4.9-SNAPSHOT
 #### Bugs
-<<<<<<< HEAD
 * Fix #2071: Fixed pvc example issue #2071
-=======
->>>>>>> 7ea72c87
 * Fix #1109: something drops '-' from Singular/Plural forms of CustomResources
 * Fix #1586: Replace of Job should add extra selector property to the resource
 * Fix #2034: Quantity.equals mishandles fractions
@@ -20,11 +17,8 @@
 * Fix #1987: Added an example for Task and TaskRun with updated model
 * Fix #2019: Added CustomResourceCrudTest
 * Fix #2054: JobExample doesn't work
-<<<<<<< HEAD
-=======
 * Fix #2082:  Added filter node metrics via labels
 * Generated *List classes for Knative implement proper KubernetesResourceList interface
->>>>>>> 7ea72c87
 
 #### Dependency Upgrade
 * Updated Knative model to v0.13.0
