--- conflicted
+++ resolved
@@ -7,11 +7,8 @@
     * Fix #1297: wrong result produced when exec in used and params contains '&'. Url string not encoded properly.
     * Fix #1473: Use correct plural form in OpenshiftRole
     * Fix #1480: The kubernetes-client is not optionally depending on bouncycastle.
-<<<<<<< HEAD
-    * Fix #1490: Resource could not be loaded 
-=======
+    * Fix #1490: Resource could not be loaded
     * Fix #1468: Taking labels into consideration when comparing resources for equality.
->>>>>>> f773e105
   
   Improvements
   
