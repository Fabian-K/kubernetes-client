--- conflicted
+++ resolved
@@ -26,11 +26,7 @@
 
   <groupId>io.fabric8</groupId>
   <artifactId>kubernetes-client-project</artifactId>
-<<<<<<< HEAD
-  <version>1.3.39-SNAPSHOT</version>
-=======
   <version>1.3.39</version>
->>>>>>> 99069790
   <packaging>pom</packaging>
   <name>Fabric8 :: Kubernetes :: Project</name>
 
