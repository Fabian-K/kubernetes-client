--- conflicted
+++ resolved
@@ -433,29 +433,7 @@
   }
 
   @Test
-<<<<<<< HEAD
-  public void testCreate() {
-=======
-  void testRollback() {
-    DeploymentRollback deploymentRollback = new DeploymentRollbackBuilder()
-      .withName("deployment1")
-      .withNewRollbackTo().withRevision(1L).endRollbackTo()
-      .withUpdatedAnnotations(Collections.singletonMap("foo", "bar"))
-      .build();
-
-    Status status = new StatusBuilder().build();
-    KubernetesClient client = server.getClient();
-    server.expect()
-      .post()
-      .withPath("/apis/extensions/v1beta1/namespaces/test/deployments/deployment1/rollback")
-      .andReturn(201, status).once();
-
-    client.extensions().deployments().inNamespace("test").withName("deployment1").rollback(deploymentRollback);
-  }
-
-  @Test
   void testCreate() {
->>>>>>> 52742e69
     Deployment deployment1 = new DeploymentBuilder().withNewMetadata().withName("deployment1").withNamespace("test").endMetadata()
       .withNewSpec()
       .withReplicas(1)
