--- conflicted
+++ resolved
@@ -68,17 +68,13 @@
     } else if (item instanceof ReplicationController) {
       return isReplicationControllerReady((ReplicationController) item);
     } else if (item instanceof Endpoints) {
-<<<<<<< HEAD
-      return isEndpointsReady((Endpoints)item);
+      return isEndpointsReady((Endpoints) item);
     } else if (item instanceof Node) {
-      return isNodeReady((Node)item);
-=======
-      return isEndpointsReady((Endpoints) item);
+      return isNodeReady((Node) item);
     } else if (item instanceof StatefulSet) {
       return isStatefulSetReady((StatefulSet) item);
->>>>>>> 253df52d
     } else {
-      throw new IllegalArgumentException("Item needs to be one of [Node, Deployment, ReplicaSet, Pod, DeploymentConfig, ReplicationController], but was: [" + item.getKind() + "]");
+      throw new IllegalArgumentException("Item needs to be one of [Node, Deployment, ReplicaSet, StatefulSet, Pod, DeploymentConfig, ReplicationController], but was: [" + item.getKind() + "]");
     }
   }
 
